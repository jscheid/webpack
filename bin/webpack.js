--- conflicted
+++ resolved
@@ -2,7 +2,6 @@
 
 let webpackCliInstalled = false;
 try {
-<<<<<<< HEAD
 	require.resolve("webpack-cli");
 	webpackCliInstalled = true;
 } catch(e) {
@@ -17,395 +16,4 @@
 	console.error("-> When using npm: npm install webpack-cli -D");
 	console.error("-> When using yarn: yarn add webpack-cli -D");
 	process.exitCode = 1;
-}
-=======
-	var localWebpack = require.resolve(path.join(process.cwd(), "node_modules", "webpack", "bin", "webpack.js"));
-	if(__filename !== localWebpack) {
-		return require(localWebpack);
-	}
-} catch(e) {}
-var yargs = require("yargs")
-	.usage("webpack " + require("../package.json").version + "\n" +
-		"Usage: https://webpack.js.org/api/cli/\n" +
-		"Usage without config file: webpack <entry> [<entry>] <output>\n" +
-		"Usage with config file: webpack");
-
-require("./config-yargs")(yargs);
-
-var DISPLAY_GROUP = "Stats options:";
-var BASIC_GROUP = "Basic options:";
-
-yargs.options({
-	"json": {
-		type: "boolean",
-		alias: "j",
-		describe: "Prints the result as JSON."
-	},
-	"progress": {
-		type: "boolean",
-		describe: "Print compilation progress in percentage",
-		group: BASIC_GROUP
-	},
-	"color": {
-		type: "boolean",
-		alias: "colors",
-		default: function supportsColor() {
-			return require("supports-color");
-		},
-		group: DISPLAY_GROUP,
-		describe: "Enables/Disables colors on the console"
-	},
-	"sort-modules-by": {
-		type: "string",
-		group: DISPLAY_GROUP,
-		describe: "Sorts the modules list by property in module"
-	},
-	"sort-chunks-by": {
-		type: "string",
-		group: DISPLAY_GROUP,
-		describe: "Sorts the chunks list by property in chunk"
-	},
-	"sort-assets-by": {
-		type: "string",
-		group: DISPLAY_GROUP,
-		describe: "Sorts the assets list by property in asset"
-	},
-	"hide-modules": {
-		type: "boolean",
-		group: DISPLAY_GROUP,
-		describe: "Hides info about modules"
-	},
-	"display-exclude": {
-		type: "string",
-		group: DISPLAY_GROUP,
-		describe: "Exclude modules in the output"
-	},
-	"display-modules": {
-		type: "boolean",
-		group: DISPLAY_GROUP,
-		describe: "Display even excluded modules in the output"
-	},
-	"display-max-modules": {
-		type: "number",
-		group: DISPLAY_GROUP,
-		describe: "Sets the maximum number of visible modules in output"
-	},
-	"display-chunks": {
-		type: "boolean",
-		group: DISPLAY_GROUP,
-		describe: "Display chunks in the output"
-	},
-	"display-entrypoints": {
-		type: "boolean",
-		group: DISPLAY_GROUP,
-		describe: "Display entry points in the output"
-	},
-	"display-origins": {
-		type: "boolean",
-		group: DISPLAY_GROUP,
-		describe: "Display origins of chunks in the output"
-	},
-	"display-cached": {
-		type: "boolean",
-		group: DISPLAY_GROUP,
-		describe: "Display also cached modules in the output"
-	},
-	"display-cached-assets": {
-		type: "boolean",
-		group: DISPLAY_GROUP,
-		describe: "Display also cached assets in the output"
-	},
-	"display-reasons": {
-		type: "boolean",
-		group: DISPLAY_GROUP,
-		describe: "Display reasons about module inclusion in the output"
-	},
-	"display-depth": {
-		type: "boolean",
-		group: DISPLAY_GROUP,
-		describe: "Display distance from entry point for each module"
-	},
-	"display-used-exports": {
-		type: "boolean",
-		group: DISPLAY_GROUP,
-		describe: "Display information about used exports in modules (Tree Shaking)"
-	},
-	"display-provided-exports": {
-		type: "boolean",
-		group: DISPLAY_GROUP,
-		describe: "Display information about exports provided from modules"
-	},
-	"display-optimization-bailout": {
-		type: "boolean",
-		group: DISPLAY_GROUP,
-		describe: "Display information about why optimization bailed out for modules"
-	},
-	"display-error-details": {
-		type: "boolean",
-		group: DISPLAY_GROUP,
-		describe: "Display details about errors"
-	},
-	"display": {
-		type: "string",
-		group: DISPLAY_GROUP,
-		describe: "Select display preset (verbose, detailed, normal, minimal, errors-only, none)"
-	},
-	"verbose": {
-		type: "boolean",
-		group: DISPLAY_GROUP,
-		describe: "Show more details"
-	}
-});
-
-// yargs will terminate the process early when the user uses help or version.
-// This causes large help outputs to be cut short (https://github.com/nodejs/node/wiki/API-changes-between-v0.10-and-v4#process).
-// To prevent this we use the yargs.parse API and exit the process normally
-yargs.parse(process.argv.slice(2), (err, argv, output) => {
-
-	// arguments validation failed
-	if(err && output) {
-		console.error(output);
-		process.exitCode = 1;
-		return;
-	}
-
-	// help or version info
-	if(output) {
-		console.log(output);
-		return;
-	}
-
-	if(argv.verbose) {
-		argv["display"] = "verbose";
-	}
-
-	var options = require("./convert-argv")(yargs, argv);
-
-	function ifArg(name, fn, init) {
-		if(Array.isArray(argv[name])) {
-			if(init) init();
-			argv[name].forEach(fn);
-		} else if(typeof argv[name] !== "undefined") {
-			if(init) init();
-			fn(argv[name], -1);
-		}
-	}
-
-	function processOptions(options) {
-		// process Promise
-		if(typeof options.then === "function") {
-			options.then(processOptions).catch(function(err) {
-				console.error(err.stack || err);
-				process.exit(1); // eslint-disable-line
-			});
-			return;
-		}
-
-		var firstOptions = [].concat(options)[0];
-		var statsPresetToOptions = require("../lib/Stats.js").presetToOptions;
-
-		var outputOptions = options.stats;
-		if(typeof outputOptions === "boolean" || typeof outputOptions === "string") {
-			outputOptions = statsPresetToOptions(outputOptions);
-		} else if(!outputOptions) {
-			outputOptions = {};
-		}
-
-		ifArg("display", function(preset) {
-			outputOptions = statsPresetToOptions(preset);
-		});
-
-		outputOptions = Object.create(outputOptions);
-		if(Array.isArray(options) && !outputOptions.children) {
-			outputOptions.children = options.map(o => o.stats);
-		}
-		if(typeof outputOptions.context === "undefined")
-			outputOptions.context = firstOptions.context;
-
-		ifArg("env", function(value) {
-			if(outputOptions.env) {
-				outputOptions._env = value;
-			}
-		});
-
-		ifArg("json", function(bool) {
-			if(bool)
-				outputOptions.json = bool;
-		});
-
-		if(typeof outputOptions.colors === "undefined")
-			outputOptions.colors = require("supports-color");
-
-		ifArg("sort-modules-by", function(value) {
-			outputOptions.modulesSort = value;
-		});
-
-		ifArg("sort-chunks-by", function(value) {
-			outputOptions.chunksSort = value;
-		});
-
-		ifArg("sort-assets-by", function(value) {
-			outputOptions.assetsSort = value;
-		});
-
-		ifArg("display-exclude", function(value) {
-			outputOptions.exclude = value;
-		});
-
-		if(!outputOptions.json) {
-			if(typeof outputOptions.cached === "undefined")
-				outputOptions.cached = false;
-			if(typeof outputOptions.cachedAssets === "undefined")
-				outputOptions.cachedAssets = false;
-
-			ifArg("display-chunks", function(bool) {
-				if(bool) {
-					outputOptions.modules = false;
-					outputOptions.chunks = true;
-					outputOptions.chunkModules = true;
-				}
-			});
-
-			ifArg("display-entrypoints", function(bool) {
-				if(bool)
-					outputOptions.entrypoints = true;
-			});
-
-			ifArg("display-reasons", function(bool) {
-				if(bool)
-					outputOptions.reasons = true;
-			});
-
-			ifArg("display-depth", function(bool) {
-				if(bool)
-					outputOptions.depth = true;
-			});
-
-			ifArg("display-used-exports", function(bool) {
-				if(bool)
-					outputOptions.usedExports = true;
-			});
-
-			ifArg("display-provided-exports", function(bool) {
-				if(bool)
-					outputOptions.providedExports = true;
-			});
-
-			ifArg("display-optimization-bailout", function(bool) {
-				if(bool)
-					outputOptions.optimizationBailout = bool;
-			});
-
-			ifArg("display-error-details", function(bool) {
-				if(bool)
-					outputOptions.errorDetails = true;
-			});
-
-			ifArg("display-origins", function(bool) {
-				if(bool)
-					outputOptions.chunkOrigins = true;
-			});
-
-			ifArg("display-max-modules", function(value) {
-				outputOptions.maxModules = +value;
-			});
-
-			ifArg("display-cached", function(bool) {
-				if(bool)
-					outputOptions.cached = true;
-			});
-
-			ifArg("display-cached-assets", function(bool) {
-				if(bool)
-					outputOptions.cachedAssets = true;
-			});
-
-			if(!outputOptions.exclude)
-				outputOptions.exclude = ["node_modules", "bower_components", "components"];
-
-			if(argv["display-modules"]) {
-				outputOptions.maxModules = Infinity;
-				outputOptions.exclude = undefined;
-				outputOptions.modules = true;
-			}
-		}
-
-		ifArg("hide-modules", function(bool) {
-			if(bool) {
-				outputOptions.modules = false;
-				outputOptions.chunkModules = false;
-			}
-		});
-
-		var webpack = require("../lib/webpack.js");
-
-		Error.stackTraceLimit = 30;
-		var lastHash = null;
-		var compiler;
-		try {
-			compiler = webpack(options);
-		} catch(err) {
-			if(err.name === "WebpackOptionsValidationError") {
-				if(argv.color)
-					console.error(
-						`\u001b[1m\u001b[31m${err.message}\u001b[39m\u001b[22m`
-					);
-				else
-					console.error(err.message);
-				// eslint-disable-next-line no-process-exit
-				process.exit(1);
-			}
-
-			throw err;
-		}
-
-		if(argv.progress) {
-			var ProgressPlugin = require("../lib/ProgressPlugin");
-			compiler.apply(new ProgressPlugin({
-				profile: argv.profile
-			}));
-		}
-
-		function compilerCallback(err, stats) {
-			if(!options.watch || err) {
-				// Do not keep cache anymore
-				compiler.purgeInputFileSystem();
-			}
-			if(err) {
-				lastHash = null;
-				console.error(err.stack || err);
-				if(err.details) console.error(err.details);
-				process.exitCode = 1;
-				return;
-			}
-			if(outputOptions.json) {
-				process.stdout.write(JSON.stringify(stats.toJson(outputOptions), null, 2) + "\n");
-			} else if(stats.hash !== lastHash) {
-				lastHash = stats.hash;
-				var statsString = stats.toString(outputOptions);
-				if(statsString)
-					process.stdout.write(statsString + "\n");
-			}
-			if(!options.watch && stats.hasErrors()) {
-				process.exitCode = 2;
-			}
-		}
-		if(firstOptions.watch || options.watch) {
-			var watchOptions = firstOptions.watchOptions || firstOptions.watch || options.watch || {};
-			if(watchOptions.stdin) {
-				process.stdin.on("end", function() {
-					process.exit(); // eslint-disable-line
-				});
-				process.stdin.resume();
-			}
-			compiler.watch(watchOptions, compilerCallback);
-			console.log("\nWebpack is watching the files…\n");
-		} else
-			compiler.run(compilerCallback);
-
-	}
-
-	processOptions(options);
-
-});
->>>>>>> 6a690911
+}