This very simple example shows usage of WebAssembly.

WebAssembly modules can be imported like other modules. Their download and compilation happens in parallel to the download and evaluation of the javascript chunk.

# example.js

``` javascript
import("./add.wasm").then(addModule => {
	console.log(addModule.add(22, 2200));
	import("./math").then(math => {
		console.log(math.add(10, 101));
		console.log(math.factorial(15));
		console.log(math.factorialJavascript(15));
		console.log(math.fibonacci(15));
		console.log(math.fibonacciJavascript(15));
		timed("wasm factorial", () => math.factorial(1500));
		timed("js factorial", () => math.factorialJavascript(1500));
		timed("wasm fibonacci", () => math.fibonacci(22));
		timed("js fibonacci", () => math.fibonacciJavascript(22));
	});
});

function timed(name, fn) {
	if(!console.time || !console.timeEnd)
		return fn();
	// warmup
	for(var i = 0; i < 10; i++)
		fn();
	console.time(name)
	for(var i = 0; i < 5000; i++)
		fn();
	console.timeEnd(name)
}
```

# math.js

``` javascript
import { add } from "./add.wasm";
import { factorial } from "./factorial.wasm";
import { fibonacci } from "./fibonacci.wasm";

export { add, factorial, fibonacci };

export function factorialJavascript(i) {
	if(i < 1) return 1;
	return i * factorialJavascript(i - 1);
}

export function fibonacciJavascript(i) {
	if(i < 2) return 1;
	return fibonacciJavascript(i - 1) + fibonacciJavascript(i - 2);
}
```

# dist/output.js

<details><summary><code>/******/ (function(modules) { /* webpackBootstrap */ })</code></summary>

``` javascript
/******/ (function(modules) { // webpackBootstrap
/******/ 	// install a JSONP callback for chunk loading
/******/ 	function webpackJsonpCallback(data) {
/******/ 		var chunkIds = data[0];
/******/ 		var moreModules = data[1];
/******/
/******/
/******/ 		// add "moreModules" to the modules object,
/******/ 		// then flag all "chunkIds" as loaded and fire callback
/******/ 		var moduleId, chunkId, i = 0, resolves = [];
/******/ 		for(;i < chunkIds.length; i++) {
/******/ 			chunkId = chunkIds[i];
/******/ 			if(installedChunks[chunkId]) {
/******/ 				resolves.push(installedChunks[chunkId][0]);
/******/ 			}
/******/ 			installedChunks[chunkId] = 0;
/******/ 		}
/******/ 		for(moduleId in moreModules) {
/******/ 			if(Object.prototype.hasOwnProperty.call(moreModules, moduleId)) {
/******/ 				modules[moduleId] = moreModules[moduleId];
/******/ 			}
/******/ 		}
/******/ 		if(parentJsonpFunction) parentJsonpFunction(data);
/******/
/******/ 		while(resolves.length) {
/******/ 			resolves.shift()();
/******/ 		}
/******/
/******/ 	};
/******/
/******/
/******/ 	// The module cache
/******/ 	var installedModules = {};
/******/
/******/ 	// object to store loaded and loading chunks
/******/ 	// undefined = chunk not loaded, null = chunk preloaded/prefetched
/******/ 	// Promise = chunk loading, 0 = chunk loaded
/******/ 	var installedChunks = {
/******/ 		0: 0
/******/ 	};
/******/
/******/
/******/
/******/ 	// script path function
/******/ 	function jsonpScriptSrc(chunkId) {
/******/ 		return __webpack_require__.p + "" + chunkId + ".output.js"
/******/ 	}
/******/
/******/ 	// object to store loaded and loading wasm modules
/******/ 	var installedWasmModules = {};
/******/
/******/ 	function promiseResolve() { return Promise.resolve(); }
/******/
/******/ 	var wasmImportObjects = {
/******/ 		1: function() {
/******/ 			return {
/******/
/******/ 			};
/******/ 		},
/******/ 		3: function() {
/******/ 			return {
/******/
/******/ 			};
/******/ 		},
/******/ 		4: function() {
/******/ 			return {
/******/
/******/ 			};
/******/ 		},
/******/ 		1: function() {
/******/ 			return {
/******/
/******/ 			};
/******/ 		},
/******/ 	};
/******/
/******/ 	// The require function
/******/ 	function __webpack_require__(moduleId) {
/******/
/******/ 		// Check if module is in cache
/******/ 		if(installedModules[moduleId]) {
/******/ 			return installedModules[moduleId].exports;
/******/ 		}
/******/ 		// Create a new module (and put it into the cache)
/******/ 		var module = installedModules[moduleId] = {
/******/ 			i: moduleId,
/******/ 			l: false,
/******/ 			exports: {}
/******/ 		};
/******/
/******/ 		// Execute the module function
/******/ 		modules[moduleId].call(module.exports, module, module.exports, __webpack_require__);
/******/
/******/ 		// Flag the module as loaded
/******/ 		module.l = true;
/******/
/******/ 		// Return the exports of the module
/******/ 		return module.exports;
/******/ 	}
/******/
/******/ 	// This file contains only the entry chunk.
/******/ 	// The chunk loading function for additional chunks
/******/ 	__webpack_require__.e = function requireEnsure(chunkId) {
/******/ 		var promises = [];
/******/
/******/
/******/ 		// JSONP chunk loading for javascript
/******/
/******/ 		var installedChunkData = installedChunks[chunkId];
/******/ 		if(installedChunkData !== 0) { // 0 means "already installed".
/******/
/******/ 			// a Promise means "currently loading".
/******/ 			if(installedChunkData) {
/******/ 				promises.push(installedChunkData[2]);
/******/ 			} else {
/******/ 				// setup Promise in chunk cache
/******/ 				var promise = new Promise(function(resolve, reject) {
/******/ 					installedChunkData = installedChunks[chunkId] = [resolve, reject];
/******/ 				});
/******/ 				promises.push(installedChunkData[2] = promise);
/******/
/******/ 				// start chunk loading
/******/ 				var script = document.createElement('script');
/******/ 				var onScriptComplete;
/******/
/******/ 				script.charset = 'utf-8';
/******/ 				script.timeout = 120;
/******/ 				if (__webpack_require__.nc) {
/******/ 					script.setAttribute("nonce", __webpack_require__.nc);
/******/ 				}
/******/ 				script.src = jsonpScriptSrc(chunkId);
/******/
/******/ 				onScriptComplete = function (event) {
/******/ 					// avoid mem leaks in IE.
/******/ 					script.onerror = script.onload = null;
/******/ 					clearTimeout(timeout);
/******/ 					var chunk = installedChunks[chunkId];
/******/ 					if(chunk !== 0) {
/******/ 						if(chunk) {
/******/ 							var errorType = event && (event.type === 'load' ? 'missing' : event.type);
/******/ 							var realSrc = event && event.target && event.target.src;
/******/ 							var error = new Error('Loading chunk ' + chunkId + ' failed.\n(' + errorType + ': ' + realSrc + ')');
/******/ 							error.type = errorType;
/******/ 							error.request = realSrc;
/******/ 							chunk[1](error);
/******/ 						}
/******/ 						installedChunks[chunkId] = undefined;
/******/ 					}
/******/ 				};
/******/ 				var timeout = setTimeout(function(){
/******/ 					onScriptComplete({ type: 'timeout', target: script });
/******/ 				}, 120000);
/******/ 				script.onerror = script.onload = onScriptComplete;
/******/ 				document.head.appendChild(script);
/******/ 			}
/******/ 		}
/******/
/******/ 		// Fetch + compile chunk loading for webassembly
/******/
/******/ 		var wasmModules = {"1":[1,3,4],"2":[1]}[chunkId] || [];
/******/
/******/ 		wasmModules.forEach(function(wasmModuleId) {
/******/ 			var installedWasmModuleData = installedWasmModules[wasmModuleId];
/******/
/******/ 			// a Promise means "currently loading" or "already loaded".
/******/ 			if(installedWasmModuleData)
/******/ 				promises.push(installedWasmModuleData);
/******/ 			else {
/******/ 				var importObject = wasmImportObjects[wasmModuleId]();
/******/ 				var req = fetch(__webpack_require__.p + "" + {"1":"c50d6212832abfc3ae1e","3":"3580ad47c1ba500584ea","4":"baf012e37fe9b85e815a"}[wasmModuleId] + ".wasm");
/******/ 				var promise;
/******/ 				if(importObject instanceof Promise && typeof WebAssembly.compileStreaming === 'function') {
/******/ 					promise = Promise.all([WebAssembly.compileStreaming(req), importObject]).then(function(items) {
/******/ 						return WebAssembly.instantiate(items[0], items[1]);
/******/ 					});
/******/ 				} else if(typeof WebAssembly.instantiateStreaming === 'function') {
/******/ 					promise = WebAssembly.instantiateStreaming(req, importObject);
/******/ 				} else {
/******/ 					var bytesPromise = req.then(function(x) { return x.arrayBuffer(); });
/******/ 					promise = bytesPromise.then(function(bytes) {
/******/ 						return WebAssembly.instantiate(bytes, importObject);
/******/ 					});
/******/ 				}
/******/ 				promises.push(installedWasmModules[wasmModuleId] = promise.then(function(res) {
/******/ 					return __webpack_require__.w[wasmModuleId] = (res.instance || res).exports;
/******/ 				}));
/******/ 			}
/******/ 		});
/******/ 		return Promise.all(promises);
/******/ 	};
/******/
/******/ 	// expose the modules object (__webpack_modules__)
/******/ 	__webpack_require__.m = modules;
/******/
/******/ 	// expose the module cache
/******/ 	__webpack_require__.c = installedModules;
/******/
/******/ 	// define getter function for harmony exports
/******/ 	__webpack_require__.d = function(exports, name, getter) {
/******/ 		if(!__webpack_require__.o(exports, name)) {
/******/ 			Object.defineProperty(exports, name, { enumerable: true, get: getter });
/******/ 		}
/******/ 	};
/******/
/******/ 	// define __esModule on exports
/******/ 	__webpack_require__.r = function(exports) {
/******/ 		if(typeof Symbol !== 'undefined' && Symbol.toStringTag) {
/******/ 			Object.defineProperty(exports, Symbol.toStringTag, { value: 'Module' });
/******/ 		}
/******/ 		Object.defineProperty(exports, '__esModule', { value: true });
/******/ 	};
/******/
/******/ 	// create a fake namespace object
/******/ 	// mode & 1: value is a module id, require it
/******/ 	// mode & 2: merge all properties of value into the ns
/******/ 	// mode & 4: return value when already ns object
/******/ 	// mode & 8|1: behave like require
/******/ 	__webpack_require__.t = function(value, mode) {
/******/ 		if(mode & 1) value = __webpack_require__(value);
/******/ 		if(mode & 8) return value;
/******/ 		if((mode & 4) && typeof value === 'object' && value && value.__esModule) return value;
/******/ 		var ns = Object.create(null);
/******/ 		__webpack_require__.r(ns);
/******/ 		Object.defineProperty(ns, 'default', { enumerable: true, value: value });
/******/ 		if(mode & 2 && typeof value != 'string') for(var key in value) __webpack_require__.d(ns, key, function(key) { return value[key]; }.bind(null, key));
/******/ 		return ns;
/******/ 	};
/******/
/******/ 	// getDefaultExport function for compatibility with non-harmony modules
/******/ 	__webpack_require__.n = function(module) {
/******/ 		var getter = module && module.__esModule ?
/******/ 			function getDefault() { return module['default']; } :
/******/ 			function getModuleExports() { return module; };
/******/ 		__webpack_require__.d(getter, 'a', getter);
/******/ 		return getter;
/******/ 	};
/******/
/******/ 	// Object.prototype.hasOwnProperty.call
/******/ 	__webpack_require__.o = function(object, property) { return Object.prototype.hasOwnProperty.call(object, property); };
/******/
/******/ 	// __webpack_public_path__
/******/ 	__webpack_require__.p = "dist/";
/******/
/******/ 	// on error function for async loading
/******/ 	__webpack_require__.oe = function(err) { console.error(err); throw err; };
/******/
/******/ 	// object with all WebAssembly.instance exports
/******/ 	__webpack_require__.w = {};
/******/
/******/ 	var jsonpArray = window["webpackJsonp"] = window["webpackJsonp"] || [];
/******/ 	var oldJsonpFunction = jsonpArray.push.bind(jsonpArray);
/******/ 	jsonpArray.push = webpackJsonpCallback;
/******/ 	jsonpArray = jsonpArray.slice();
/******/ 	for(var i = 0; i < jsonpArray.length; i++) webpackJsonpCallback(jsonpArray[i]);
/******/ 	var parentJsonpFunction = oldJsonpFunction;
/******/
/******/
/******/ 	// Load entry module and return exports
/******/ 	return __webpack_require__(__webpack_require__.s = 0);
/******/ })
/************************************************************************/
```

</details>

``` javascript
/******/ ([
/* 0 */
/*!********************!*\
  !*** ./example.js ***!
  \********************/
/*! no static exports found */
/***/ (function(module, exports, __webpack_require__) {

__webpack_require__.e(/*! import() */ 2).then(__webpack_require__.bind(null, /*! ./add.wasm */ 1)).then(addModule => {
	console.log(addModule.add(22, 2200));
	__webpack_require__.e(/*! import() */ 1).then(__webpack_require__.bind(null, /*! ./math */ 2)).then(math => {
		console.log(math.add(10, 101));
		console.log(math.factorial(15));
		console.log(math.factorialJavascript(15));
		console.log(math.fibonacci(15));
		console.log(math.fibonacciJavascript(15));
		timed("wasm factorial", () => math.factorial(1500));
		timed("js factorial", () => math.factorialJavascript(1500));
		timed("wasm fibonacci", () => math.fibonacci(22));
		timed("js fibonacci", () => math.fibonacciJavascript(22));
	});
});

function timed(name, fn) {
	if(!console.time || !console.timeEnd)
		return fn();
	// warmup
	for(var i = 0; i < 10; i++)
		fn();
	console.time(name)
	for(var i = 0; i < 5000; i++)
		fn();
	console.timeEnd(name)
}


/***/ })
/******/ ]);
```

# dist/1.output.js

``` javascript
(window["webpackJsonp"] = window["webpackJsonp"] || []).push([[1],[
/* 0 */,
/* 1 */
/*!******************!*\
  !*** ./add.wasm ***!
  \******************/
/*! exports provided: add */
/***/ (function(module, exports, __webpack_require__) {

"use strict";
// Instantiate WebAssembly module
var wasmExports = __webpack_require__.w[module.i];

// export exports from WebAssembly module
for(var name in wasmExports) if(name != "__webpack_init__") exports[name] = wasmExports[name];
// exec imports from WebAssembly module (for esm order)


// exec wasm module
wasmExports["__webpack_init__"]()

<<<<<<< HEAD
/***/ })
]]);
```

# dist/2.output.js

``` javascript
(window["webpackJsonp"] = window["webpackJsonp"] || []).push([[2],[
/* 0 */,
/* 1 */
/*!******************!*\
  !*** ./add.wasm ***!
  \******************/
/*! exports provided: add */
/***/ (function(module, exports, __webpack_require__) {

"use strict";
// Instantiate WebAssembly module
var wasmExports = __webpack_require__.w[module.i];

// export exports from WebAssembly module
for(var name in wasmExports) if(name != "__webpack_init__") exports[name] = wasmExports[name];
// exec imports from WebAssembly module (for esm order)


// exec wasm module
wasmExports["__webpack_init__"]()

=======
>>>>>>> e871eeb1
/***/ }),
/* 2 */
/*!*****************!*\
  !*** ./math.js ***!
  \*****************/
/*! exports provided: add, factorial, fibonacci, factorialJavascript, fibonacciJavascript */
/***/ (function(module, __webpack_exports__, __webpack_require__) {

"use strict";
__webpack_require__.r(__webpack_exports__);
/* harmony reexport (safe) */ __webpack_require__.d(__webpack_exports__, "add", function() { return _add_wasm__WEBPACK_IMPORTED_MODULE_0__["add"]; });
/* harmony reexport (safe) */ __webpack_require__.d(__webpack_exports__, "factorial", function() { return _factorial_wasm__WEBPACK_IMPORTED_MODULE_1__["factorial"]; });
/* harmony reexport (safe) */ __webpack_require__.d(__webpack_exports__, "fibonacci", function() { return _fibonacci_wasm__WEBPACK_IMPORTED_MODULE_2__["fibonacci"]; });
/* harmony export (binding) */ __webpack_require__.d(__webpack_exports__, "factorialJavascript", function() { return factorialJavascript; });
/* harmony export (binding) */ __webpack_require__.d(__webpack_exports__, "fibonacciJavascript", function() { return fibonacciJavascript; });
/* harmony import */ var _add_wasm__WEBPACK_IMPORTED_MODULE_0__ = __webpack_require__(/*! ./add.wasm */ 1);
/* harmony import */ var _factorial_wasm__WEBPACK_IMPORTED_MODULE_1__ = __webpack_require__(/*! ./factorial.wasm */ 3);
/* harmony import */ var _fibonacci_wasm__WEBPACK_IMPORTED_MODULE_2__ = __webpack_require__(/*! ./fibonacci.wasm */ 4);






function factorialJavascript(i) {
	if(i < 1) return 1;
	return i * factorialJavascript(i - 1);
}

function fibonacciJavascript(i) {
	if(i < 2) return 1;
	return fibonacciJavascript(i - 1) + fibonacciJavascript(i - 2);
}


/***/ }),
/* 3 */
/*!************************!*\
  !*** ./factorial.wasm ***!
  \************************/
/*! exports provided: factorial */
/***/ (function(module, exports, __webpack_require__) {

"use strict";
// Instantiate WebAssembly module
var wasmExports = __webpack_require__.w[module.i];

// export exports from WebAssembly module
for(var name in wasmExports) if(name != "__webpack_init__") exports[name] = wasmExports[name];
// exec imports from WebAssembly module (for esm order)


// exec wasm module
wasmExports["__webpack_init__"]()

/***/ }),
/* 4 */
/*!************************!*\
  !*** ./fibonacci.wasm ***!
  \************************/
/*! exports provided: fibonacci */
/***/ (function(module, exports, __webpack_require__) {

"use strict";
// Instantiate WebAssembly module
var wasmExports = __webpack_require__.w[module.i];

// export exports from WebAssembly module
for(var name in wasmExports) if(name != "__webpack_init__") exports[name] = wasmExports[name];
// exec imports from WebAssembly module (for esm order)


// exec wasm module
wasmExports["__webpack_init__"]()

/***/ })
]]);
```

# dist/2.output.js

``` javascript
(window["webpackJsonp"] = window["webpackJsonp"] || []).push([[2],[
/* 0 */,
/* 1 */
/*!******************!*\
  !*** ./add.wasm ***!
  \******************/
/*! exports provided: add */
/***/ (function(module, exports, __webpack_require__) {

"use strict";
// Instantiate WebAssembly module
var wasmExports = __webpack_require__.w[module.i];
__webpack_require__.r(exports);
// export exports from WebAssembly module
for(var name in wasmExports) if(name != "__webpack_init__") exports[name] = wasmExports[name];
// exec imports from WebAssembly module (for esm order)


// exec wasm module
wasmExports["__webpack_init__"]()

/***/ })
]]);
```

# Info

## Unoptimized

```
Hash: 0a1b2c3d4e5f6a7b8c9d
<<<<<<< HEAD
Version: webpack 5.0.0-next
                    Asset          Size  Chunks             Chunk Names
              1.output.js     605 bytes       1  [emitted]  
              2.output.js      3.29 KiB       2  [emitted]  
3580ad47c1ba500584ea.wasm  unknown size       2  [emitted]  
baf012e37fe9b85e815a.wasm  unknown size       2  [emitted]  
c50d6212832abfc3ae1e.wasm  unknown size    1, 2  [emitted]  
                output.js      11.3 KiB       0  [emitted]  main
=======
Version: webpack 4.28.0
                    Asset          Size  Chunks             Chunk Names
              1.output.js      3.37 KiB       1  [emitted]  
              2.output.js     636 bytes       2  [emitted]  
3580ad47c1ba500584ea.wasm  unknown size       1  [emitted]  
baf012e37fe9b85e815a.wasm  unknown size       1  [emitted]  
c50d6212832abfc3ae1e.wasm  unknown size    1, 2  [emitted]  
                output.js      11.2 KiB       0  [emitted]  main
>>>>>>> e871eeb1
Entrypoint main = output.js
chunk    {0} output.js (main) 788 bytes >{1}< >{2}< [entry] [rendered]
    > .\example.js main
<<<<<<< HEAD
 [0] ./example.js 788 bytes {0} [built]
     [used exports unknown]
     entry .\example.js  main
chunk    {1} 1.output.js, c50d6212832abfc3ae1e.wasm 41 bytes <{0}> [rendered]
    > ./add.wasm [0] ./example.js 1:0-20
 [1] ./add.wasm 41 bytes {1} {2} [built]
     [exports: add]
     [used exports unknown]
     import() ./add.wasm [0] ./example.js 1:0-20
     harmony side effect evaluation ./add.wasm [2] ./math.js 1:0-33
     harmony export imported specifier ./add.wasm [2] ./math.js 5:0-37
chunk    {2} 2.output.js, c50d6212832abfc3ae1e.wasm, 3580ad47c1ba500584ea.wasm, baf012e37fe9b85e815a.wasm 585 bytes <{0}> [rendered]
=======
 [0] ./example.js 762 bytes {0} [built]
     single entry .\example.js  main
chunk    {1} 1.output.js, c50d6212832abfc3ae1e.wasm, 3580ad47c1ba500584ea.wasm, baf012e37fe9b85e815a.wasm 570 bytes <{0}> [rendered]
>>>>>>> e871eeb1
    > ./math [0] ./example.js 3:1-17
 [1] ./add.wasm 41 bytes {1} {2} [built]
     [exports: add]
     [used exports unknown]
     import() ./add.wasm [0] ./example.js 1:0-20
     harmony side effect evaluation ./add.wasm [2] ./math.js 1:0-33
     harmony export imported specifier ./add.wasm [2] ./math.js 5:0-37
<<<<<<< HEAD
 [2] ./math.js 415 bytes {2} [built]
=======
 [2] ./math.js 400 bytes {1} [built]
>>>>>>> e871eeb1
     [exports: add, factorial, fibonacci, factorialJavascript, fibonacciJavascript]
     [used exports unknown]
     import() ./math [0] ./example.js 3:1-17
 [3] ./factorial.wasm 62 bytes {1} [built]
     [exports: factorial]
     [used exports unknown]
     harmony side effect evaluation ./factorial.wasm [2] ./math.js 2:0-45
     harmony export imported specifier ./factorial.wasm [2] ./math.js 5:0-37
 [4] ./fibonacci.wasm 67 bytes {1} [built]
     [exports: fibonacci]
     [used exports unknown]
     harmony side effect evaluation ./fibonacci.wasm [2] ./math.js 3:0-45
     harmony export imported specifier ./fibonacci.wasm [2] ./math.js 5:0-37
chunk    {2} 2.output.js, c50d6212832abfc3ae1e.wasm 41 bytes <{0}> [rendered]
    > ./add.wasm [0] ./example.js 1:0-20
 [1] ./add.wasm 41 bytes {1} {2} [built]
     [exports: add]
     import() ./add.wasm [0] ./example.js 1:0-20
     harmony side effect evaluation ./add.wasm [2] ./math.js 1:0-33
     harmony export imported specifier ./add.wasm [2] ./math.js 5:0-37
```

## Production mode

```
Hash: 0a1b2c3d4e5f6a7b8c9d
<<<<<<< HEAD
Version: webpack 5.0.0-next
                    Asset          Size   Chunks             Chunk Names
              1.output.js     184 bytes        1  [emitted]  
1d67ba2dee85adffeb00.wasm  unknown size     2, 1  [emitted]  
              2.output.js     674 bytes     2, 1  [emitted]  
a36cec63b02caac8e61a.wasm  unknown size  1, 2, 1  [emitted]  
ae1526306a934d43a9d9.wasm  unknown size     2, 1  [emitted]  
                output.js      3.32 KiB        0  [emitted]  main
=======
Version: webpack 4.28.0
                    Asset          Size   Chunks             Chunk Names
0a12d714e570b7fd9d8b.wasm  unknown size     1, 2  [emitted]  
              1.output.js     681 bytes     1, 2  [emitted]  
              2.output.js     184 bytes        2  [emitted]  
a04390412f9500b1d7ae.wasm  unknown size     1, 2  [emitted]  
a36cec63b02caac8e61a.wasm  unknown size  1, 2, 2  [emitted]  
                output.js      3.29 KiB        0  [emitted]  main
>>>>>>> e871eeb1
Entrypoint main = output.js
chunk    {0} output.js (main) 788 bytes >{1}< >{2}< [entry] [rendered]
    > .\example.js main
<<<<<<< HEAD
 [0] ./example.js 788 bytes {0} [built]
     entry .\example.js  main
chunk    {1} 1.output.js, a36cec63b02caac8e61a.wasm 41 bytes <{0}> [rendered]
    > ./add.wasm [0] ./example.js 1:0-20
 [1] ./add.wasm 41 bytes {1} {2} [built]
     [exports: add]
     import() ./add.wasm [0] ./example.js 1:0-20
     harmony side effect evaluation ./add.wasm [2] ./math.js 1:0-33
     harmony export imported specifier ./add.wasm [2] ./math.js 5:0-37
chunk    {2} 2.output.js, a36cec63b02caac8e61a.wasm, 1d67ba2dee85adffeb00.wasm, ae1526306a934d43a9d9.wasm 585 bytes <{0}> [rendered]
=======
 [0] ./example.js 762 bytes {0} [built]
     single entry .\example.js  main
chunk    {1} 1.output.js, a36cec63b02caac8e61a.wasm, a04390412f9500b1d7ae.wasm, 0a12d714e570b7fd9d8b.wasm 570 bytes <{0}> [rendered]
>>>>>>> e871eeb1
    > ./math [0] ./example.js 3:1-17
 [1] ./add.wasm 41 bytes {1} {2} [built]
     [exports: add]
     import() ./add.wasm [0] ./example.js 1:0-20
     harmony side effect evaluation ./add.wasm [2] ./math.js 1:0-33
     harmony export imported specifier ./add.wasm [2] ./math.js 5:0-37
<<<<<<< HEAD
 [2] ./math.js 415 bytes {2} [built]
=======
 [2] ./math.js 400 bytes {1} [built]
>>>>>>> e871eeb1
     [exports: add, factorial, fibonacci, factorialJavascript, fibonacciJavascript]
     import() ./math [0] ./example.js 3:1-17
 [3] ./factorial.wasm 62 bytes {1} [built]
     [exports: factorial]
     [all exports used]
     harmony side effect evaluation ./factorial.wasm [2] ./math.js 2:0-45
     harmony export imported specifier ./factorial.wasm [2] ./math.js 5:0-37
 [4] ./fibonacci.wasm 67 bytes {1} [built]
     [exports: fibonacci]
     [all exports used]
     harmony side effect evaluation ./fibonacci.wasm [2] ./math.js 3:0-45
     harmony export imported specifier ./fibonacci.wasm [2] ./math.js 5:0-37
chunk    {2} 2.output.js, a36cec63b02caac8e61a.wasm 41 bytes <{0}> [rendered]
    > ./add.wasm [0] ./example.js 1:0-20
 [1] ./add.wasm 41 bytes {1} {2} [built]
     [exports: add]
     import() ./add.wasm [0] ./example.js 1:0-20
     harmony side effect evaluation ./add.wasm [2] ./math.js 1:0-33
     harmony export imported specifier ./add.wasm [2] ./math.js 5:0-37
```<|MERGE_RESOLUTION|>--- conflicted
+++ resolved
@@ -58,81 +58,10 @@
 <details><summary><code>/******/ (function(modules) { /* webpackBootstrap */ })</code></summary>
 
 ``` javascript
-/******/ (function(modules) { // webpackBootstrap
-/******/ 	// install a JSONP callback for chunk loading
-/******/ 	function webpackJsonpCallback(data) {
-/******/ 		var chunkIds = data[0];
-/******/ 		var moreModules = data[1];
-/******/
-/******/
-/******/ 		// add "moreModules" to the modules object,
-/******/ 		// then flag all "chunkIds" as loaded and fire callback
-/******/ 		var moduleId, chunkId, i = 0, resolves = [];
-/******/ 		for(;i < chunkIds.length; i++) {
-/******/ 			chunkId = chunkIds[i];
-/******/ 			if(installedChunks[chunkId]) {
-/******/ 				resolves.push(installedChunks[chunkId][0]);
-/******/ 			}
-/******/ 			installedChunks[chunkId] = 0;
-/******/ 		}
-/******/ 		for(moduleId in moreModules) {
-/******/ 			if(Object.prototype.hasOwnProperty.call(moreModules, moduleId)) {
-/******/ 				modules[moduleId] = moreModules[moduleId];
-/******/ 			}
-/******/ 		}
-/******/ 		if(parentJsonpFunction) parentJsonpFunction(data);
-/******/
-/******/ 		while(resolves.length) {
-/******/ 			resolves.shift()();
-/******/ 		}
-/******/
-/******/ 	};
-/******/
-/******/
+/******/ (function(modules, runtime) { // webpackBootstrap
+/******/ 	"use strict";
 /******/ 	// The module cache
 /******/ 	var installedModules = {};
-/******/
-/******/ 	// object to store loaded and loading chunks
-/******/ 	// undefined = chunk not loaded, null = chunk preloaded/prefetched
-/******/ 	// Promise = chunk loading, 0 = chunk loaded
-/******/ 	var installedChunks = {
-/******/ 		0: 0
-/******/ 	};
-/******/
-/******/
-/******/
-/******/ 	// script path function
-/******/ 	function jsonpScriptSrc(chunkId) {
-/******/ 		return __webpack_require__.p + "" + chunkId + ".output.js"
-/******/ 	}
-/******/
-/******/ 	// object to store loaded and loading wasm modules
-/******/ 	var installedWasmModules = {};
-/******/
-/******/ 	function promiseResolve() { return Promise.resolve(); }
-/******/
-/******/ 	var wasmImportObjects = {
-/******/ 		1: function() {
-/******/ 			return {
-/******/
-/******/ 			};
-/******/ 		},
-/******/ 		3: function() {
-/******/ 			return {
-/******/
-/******/ 			};
-/******/ 		},
-/******/ 		4: function() {
-/******/ 			return {
-/******/
-/******/ 			};
-/******/ 		},
-/******/ 		1: function() {
-/******/ 			return {
-/******/
-/******/ 			};
-/******/ 		},
-/******/ 	};
 /******/
 /******/ 	// The require function
 /******/ 	function __webpack_require__(moduleId) {
@@ -158,96 +87,6 @@
 /******/ 		return module.exports;
 /******/ 	}
 /******/
-/******/ 	// This file contains only the entry chunk.
-/******/ 	// The chunk loading function for additional chunks
-/******/ 	__webpack_require__.e = function requireEnsure(chunkId) {
-/******/ 		var promises = [];
-/******/
-/******/
-/******/ 		// JSONP chunk loading for javascript
-/******/
-/******/ 		var installedChunkData = installedChunks[chunkId];
-/******/ 		if(installedChunkData !== 0) { // 0 means "already installed".
-/******/
-/******/ 			// a Promise means "currently loading".
-/******/ 			if(installedChunkData) {
-/******/ 				promises.push(installedChunkData[2]);
-/******/ 			} else {
-/******/ 				// setup Promise in chunk cache
-/******/ 				var promise = new Promise(function(resolve, reject) {
-/******/ 					installedChunkData = installedChunks[chunkId] = [resolve, reject];
-/******/ 				});
-/******/ 				promises.push(installedChunkData[2] = promise);
-/******/
-/******/ 				// start chunk loading
-/******/ 				var script = document.createElement('script');
-/******/ 				var onScriptComplete;
-/******/
-/******/ 				script.charset = 'utf-8';
-/******/ 				script.timeout = 120;
-/******/ 				if (__webpack_require__.nc) {
-/******/ 					script.setAttribute("nonce", __webpack_require__.nc);
-/******/ 				}
-/******/ 				script.src = jsonpScriptSrc(chunkId);
-/******/
-/******/ 				onScriptComplete = function (event) {
-/******/ 					// avoid mem leaks in IE.
-/******/ 					script.onerror = script.onload = null;
-/******/ 					clearTimeout(timeout);
-/******/ 					var chunk = installedChunks[chunkId];
-/******/ 					if(chunk !== 0) {
-/******/ 						if(chunk) {
-/******/ 							var errorType = event && (event.type === 'load' ? 'missing' : event.type);
-/******/ 							var realSrc = event && event.target && event.target.src;
-/******/ 							var error = new Error('Loading chunk ' + chunkId + ' failed.\n(' + errorType + ': ' + realSrc + ')');
-/******/ 							error.type = errorType;
-/******/ 							error.request = realSrc;
-/******/ 							chunk[1](error);
-/******/ 						}
-/******/ 						installedChunks[chunkId] = undefined;
-/******/ 					}
-/******/ 				};
-/******/ 				var timeout = setTimeout(function(){
-/******/ 					onScriptComplete({ type: 'timeout', target: script });
-/******/ 				}, 120000);
-/******/ 				script.onerror = script.onload = onScriptComplete;
-/******/ 				document.head.appendChild(script);
-/******/ 			}
-/******/ 		}
-/******/
-/******/ 		// Fetch + compile chunk loading for webassembly
-/******/
-/******/ 		var wasmModules = {"1":[1,3,4],"2":[1]}[chunkId] || [];
-/******/
-/******/ 		wasmModules.forEach(function(wasmModuleId) {
-/******/ 			var installedWasmModuleData = installedWasmModules[wasmModuleId];
-/******/
-/******/ 			// a Promise means "currently loading" or "already loaded".
-/******/ 			if(installedWasmModuleData)
-/******/ 				promises.push(installedWasmModuleData);
-/******/ 			else {
-/******/ 				var importObject = wasmImportObjects[wasmModuleId]();
-/******/ 				var req = fetch(__webpack_require__.p + "" + {"1":"c50d6212832abfc3ae1e","3":"3580ad47c1ba500584ea","4":"baf012e37fe9b85e815a"}[wasmModuleId] + ".wasm");
-/******/ 				var promise;
-/******/ 				if(importObject instanceof Promise && typeof WebAssembly.compileStreaming === 'function') {
-/******/ 					promise = Promise.all([WebAssembly.compileStreaming(req), importObject]).then(function(items) {
-/******/ 						return WebAssembly.instantiate(items[0], items[1]);
-/******/ 					});
-/******/ 				} else if(typeof WebAssembly.instantiateStreaming === 'function') {
-/******/ 					promise = WebAssembly.instantiateStreaming(req, importObject);
-/******/ 				} else {
-/******/ 					var bytesPromise = req.then(function(x) { return x.arrayBuffer(); });
-/******/ 					promise = bytesPromise.then(function(bytes) {
-/******/ 						return WebAssembly.instantiate(bytes, importObject);
-/******/ 					});
-/******/ 				}
-/******/ 				promises.push(installedWasmModules[wasmModuleId] = promise.then(function(res) {
-/******/ 					return __webpack_require__.w[wasmModuleId] = (res.instance || res).exports;
-/******/ 				}));
-/******/ 			}
-/******/ 		});
-/******/ 		return Promise.all(promises);
-/******/ 	};
 /******/
 /******/ 	// expose the modules object (__webpack_modules__)
 /******/ 	__webpack_require__.m = modules;
@@ -255,68 +94,11 @@
 /******/ 	// expose the module cache
 /******/ 	__webpack_require__.c = installedModules;
 /******/
-/******/ 	// define getter function for harmony exports
-/******/ 	__webpack_require__.d = function(exports, name, getter) {
-/******/ 		if(!__webpack_require__.o(exports, name)) {
-/******/ 			Object.defineProperty(exports, name, { enumerable: true, get: getter });
-/******/ 		}
-/******/ 	};
-/******/
-/******/ 	// define __esModule on exports
-/******/ 	__webpack_require__.r = function(exports) {
-/******/ 		if(typeof Symbol !== 'undefined' && Symbol.toStringTag) {
-/******/ 			Object.defineProperty(exports, Symbol.toStringTag, { value: 'Module' });
-/******/ 		}
-/******/ 		Object.defineProperty(exports, '__esModule', { value: true });
-/******/ 	};
-/******/
-/******/ 	// create a fake namespace object
-/******/ 	// mode & 1: value is a module id, require it
-/******/ 	// mode & 2: merge all properties of value into the ns
-/******/ 	// mode & 4: return value when already ns object
-/******/ 	// mode & 8|1: behave like require
-/******/ 	__webpack_require__.t = function(value, mode) {
-/******/ 		if(mode & 1) value = __webpack_require__(value);
-/******/ 		if(mode & 8) return value;
-/******/ 		if((mode & 4) && typeof value === 'object' && value && value.__esModule) return value;
-/******/ 		var ns = Object.create(null);
-/******/ 		__webpack_require__.r(ns);
-/******/ 		Object.defineProperty(ns, 'default', { enumerable: true, value: value });
-/******/ 		if(mode & 2 && typeof value != 'string') for(var key in value) __webpack_require__.d(ns, key, function(key) { return value[key]; }.bind(null, key));
-/******/ 		return ns;
-/******/ 	};
-/******/
-/******/ 	// getDefaultExport function for compatibility with non-harmony modules
-/******/ 	__webpack_require__.n = function(module) {
-/******/ 		var getter = module && module.__esModule ?
-/******/ 			function getDefault() { return module['default']; } :
-/******/ 			function getModuleExports() { return module; };
-/******/ 		__webpack_require__.d(getter, 'a', getter);
-/******/ 		return getter;
-/******/ 	};
-/******/
-/******/ 	// Object.prototype.hasOwnProperty.call
-/******/ 	__webpack_require__.o = function(object, property) { return Object.prototype.hasOwnProperty.call(object, property); };
-/******/
-/******/ 	// __webpack_public_path__
-/******/ 	__webpack_require__.p = "dist/";
-/******/
-/******/ 	// on error function for async loading
-/******/ 	__webpack_require__.oe = function(err) { console.error(err); throw err; };
-/******/
-/******/ 	// object with all WebAssembly.instance exports
-/******/ 	__webpack_require__.w = {};
-/******/
-/******/ 	var jsonpArray = window["webpackJsonp"] = window["webpackJsonp"] || [];
-/******/ 	var oldJsonpFunction = jsonpArray.push.bind(jsonpArray);
-/******/ 	jsonpArray.push = webpackJsonpCallback;
-/******/ 	jsonpArray = jsonpArray.slice();
-/******/ 	for(var i = 0; i < jsonpArray.length; i++) webpackJsonpCallback(jsonpArray[i]);
-/******/ 	var parentJsonpFunction = oldJsonpFunction;
-/******/
+/******/ 	// initialize runtime
+/******/ 	runtime(__webpack_require__);
 /******/
 /******/ 	// Load entry module and return exports
-/******/ 	return __webpack_require__(__webpack_require__.s = 0);
+/******/ 	return __webpack_require__(0);
 /******/ })
 /************************************************************************/
 ```
@@ -330,11 +112,12 @@
   !*** ./example.js ***!
   \********************/
 /*! no static exports found */
-/***/ (function(module, exports, __webpack_require__) {
-
-__webpack_require__.e(/*! import() */ 2).then(__webpack_require__.bind(null, /*! ./add.wasm */ 1)).then(addModule => {
+/*! runtime requirements: __webpack_require__.e, __webpack_require__ */
+/***/ (function(__unusedmodule, __unusedexports, __webpack_require__) {
+
+__webpack_require__.e(/*! import() */ 183).then(__webpack_require__.bind(null, /*! ./add.wasm */ 1)).then(addModule => {
 	console.log(addModule.add(22, 2200));
-	__webpack_require__.e(/*! import() */ 1).then(__webpack_require__.bind(null, /*! ./math */ 2)).then(math => {
+	__webpack_require__.e(/*! import() */ 702).then(__webpack_require__.bind(null, /*! ./math */ 2)).then(math => {
 		console.log(math.add(10, 101));
 		console.log(math.factorial(15));
 		console.log(math.factorialJavascript(15));
@@ -361,19 +144,271 @@
 
 
 /***/ })
-/******/ ]);
-```
-
-# dist/1.output.js
+/******/ ],
+```
+
+<details><summary><code>function(__webpack_require__) { /* webpackRuntimeModules */ });</code></summary>
+
+``` js
+/******/ function(__webpack_require__) { // webpackRuntimeModules
+/******/ 	"use strict";
+/******/ 
+/******/ 	/* webpack/runtime/ensure chunk */
+/******/ 	!function() {
+/******/ 		__webpack_require__.f = {};
+/******/ 		// This file contains only the entry chunk.
+/******/ 		// The chunk loading function for additional chunks
+/******/ 		__webpack_require__.e = function requireEnsure(chunkId) {
+/******/ 			return Promise.all(Object.keys(__webpack_require__.f).reduce(function(promises, key) { __webpack_require__.f[key](chunkId, promises); return promises; }, []));
+/******/ 		};
+/******/ 	}();
+/******/ 	
+/******/ 	/* webpack/runtime/make namespace object */
+/******/ 	!function() {
+/******/ 		// define __esModule on exports
+/******/ 		__webpack_require__.r = function(exports) {
+/******/ 			if(typeof Symbol !== 'undefined' && Symbol.toStringTag) {
+/******/ 				Object.defineProperty(exports, Symbol.toStringTag, { value: 'Module' });
+/******/ 			}
+/******/ 			Object.defineProperty(exports, '__esModule', { value: true });
+/******/ 		};
+/******/ 	}();
+/******/ 	
+/******/ 	/* webpack/runtime/define property getter */
+/******/ 	!function() {
+/******/ 		// define getter function for harmony exports
+/******/ 		var hasOwnProperty = Object.prototype.hasOwnProperty;
+/******/ 		__webpack_require__.d = function(exports, name, getter) {
+/******/ 			if(!hasOwnProperty.call(exports, name)) {
+/******/ 				Object.defineProperty(exports, name, { enumerable: true, get: getter });
+/******/ 			}
+/******/ 		};
+/******/ 	}();
+/******/ 	
+/******/ 	/* webpack/runtime/publicPath */
+/******/ 	!function() {
+/******/ 		__webpack_require__.p = "dist/";
+/******/ 	}();
+/******/ 	
+/******/ 	/* webpack/runtime/get javascript chunk filename */
+/******/ 	!function() {
+/******/ 		__webpack_require__.u = function(chunkId) {
+/******/ 			return "" + chunkId + ".output.js";
+/******/ 		};
+/******/ 	}();
+/******/ 	
+/******/ 	/* webpack/runtime/jsonp chunk loading */
+/******/ 	!function() {
+/******/ 		
+/******/ 		
+/******/ 		// object to store loaded and loading chunks
+/******/ 		// undefined = chunk not loaded, null = chunk preloaded/prefetched
+/******/ 		// Promise = chunk loading, 0 = chunk loaded
+/******/ 		var installedChunks = {
+/******/ 			404: 0
+/******/ 		};
+/******/ 		
+/******/ 		
+/******/ 		
+/******/ 		__webpack_require__.f.j = function(chunkId, promises) {
+/******/ 			// JSONP chunk loading for javascript
+/******/ 			var installedChunkData = installedChunks[chunkId];
+/******/ 			if(installedChunkData !== 0) { // 0 means "already installed".
+/******/ 		
+/******/ 				// a Promise means "currently loading".
+/******/ 				if(installedChunkData) {
+/******/ 					promises.push(installedChunkData[2]);
+/******/ 				} else {
+/******/ 					// setup Promise in chunk cache
+/******/ 					var promise = new Promise(function(resolve, reject) {
+/******/ 						installedChunkData = installedChunks[chunkId] = [resolve, reject];
+/******/ 					});
+/******/ 					promises.push(installedChunkData[2] = promise);
+/******/ 		
+/******/ 					// start chunk loading
+/******/ 					var url = __webpack_require__.p + __webpack_require__.u(chunkId);
+/******/ 					var loadingEnded = function() { if(installedChunks[chunkId]) return installedChunks[chunkId][1]; if(installedChunks[chunkId] !== 0) installedChunks[chunkId] = undefined; };
+/******/ 					var script = document.createElement('script');
+/******/ 					var onScriptComplete;
+/******/ 		
+/******/ 					script.charset = 'utf-8';
+/******/ 					script.timeout = 120;
+/******/ 					if (__webpack_require__.nc) {
+/******/ 						script.setAttribute("nonce", __webpack_require__.nc);
+/******/ 					}
+/******/ 					script.src = url;
+/******/ 		
+/******/ 					onScriptComplete = function (event) {
+/******/ 						// avoid mem leaks in IE.
+/******/ 						script.onerror = script.onload = null;
+/******/ 						clearTimeout(timeout);
+/******/ 						var reportError = loadingEnded();
+/******/ 						if(reportError) {
+/******/ 							var errorType = event && (event.type === 'load' ? 'missing' : event.type);
+/******/ 							var realSrc = event && event.target && event.target.src;
+/******/ 							var error = new Error('Loading chunk ' + chunkId + ' failed.\n(' + errorType + ': ' + realSrc + ')');
+/******/ 							error.type = errorType;
+/******/ 							error.request = realSrc;
+/******/ 							reportError(error);
+/******/ 						}
+/******/ 					};
+/******/ 					var timeout = setTimeout(function(){
+/******/ 						onScriptComplete({ type: 'timeout', target: script });
+/******/ 					}, 120000);
+/******/ 					script.onerror = script.onload = onScriptComplete;
+/******/ 					document.head.appendChild(script);
+/******/ 		
+/******/ 					// no HMR
+/******/ 				}
+/******/ 			}
+/******/ 		
+/******/ 			// no chunk preloading needed
+/******/ 		};
+/******/ 		
+/******/ 		// no prefetching
+/******/ 		
+/******/ 		// no HMR
+/******/ 		
+/******/ 		// no HMR manifest
+/******/ 		
+/******/ 		// no deferred startup
+/******/ 		
+/******/ 		// install a JSONP callback for chunk loading
+/******/ 		function webpackJsonpCallback(data) {
+/******/ 			var chunkIds = data[0];
+/******/ 			var moreModules = data[1];
+/******/ 		
+/******/ 			var runtime = data[3];
+/******/ 		
+/******/ 			// add "moreModules" to the modules object,
+/******/ 			// then flag all "chunkIds" as loaded and fire callback
+/******/ 			var moduleId, chunkId, i = 0, resolves = [];
+/******/ 			for(;i < chunkIds.length; i++) {
+/******/ 				chunkId = chunkIds[i];
+/******/ 				if(installedChunks[chunkId]) {
+/******/ 					resolves.push(installedChunks[chunkId][0]);
+/******/ 				}
+/******/ 				installedChunks[chunkId] = 0;
+/******/ 			}
+/******/ 			for(moduleId in moreModules) {
+/******/ 				if(Object.prototype.hasOwnProperty.call(moreModules, moduleId)) {
+/******/ 					__webpack_require__.m[moduleId] = moreModules[moduleId];
+/******/ 				}
+/******/ 			}
+/******/ 			if(runtime) runtime(__webpack_require__);
+/******/ 			if(parentJsonpFunction) parentJsonpFunction(data);
+/******/ 		
+/******/ 			while(resolves.length) {
+/******/ 				resolves.shift()();
+/******/ 			}
+/******/ 		
+/******/ 		};
+/******/ 		
+/******/ 		var jsonpArray = window["webpackJsonp"] = window["webpackJsonp"] || [];
+/******/ 		var oldJsonpFunction = jsonpArray.push.bind(jsonpArray);
+/******/ 		jsonpArray.push = webpackJsonpCallback;
+/******/ 		
+/******/ 		var parentJsonpFunction = oldJsonpFunction;
+/******/ 	}();
+/******/ 	
+/******/ 	/* webpack/runtime/wasm chunk loading */
+/******/ 	!function() {
+/******/ 		// object to store loaded and loading wasm modules
+/******/ 		var installedWasmModules = {};
+/******/ 		
+/******/ 		function promiseResolve() { return Promise.resolve(); }
+/******/ 		
+/******/ 		
+/******/ 		var wasmImportObjects = {
+/******/ 			1: function() {
+/******/ 				return {
+/******/ 		
+/******/ 				};
+/******/ 			},
+/******/ 			1: function() {
+/******/ 				return {
+/******/ 		
+/******/ 				};
+/******/ 			},
+/******/ 			3: function() {
+/******/ 				return {
+/******/ 		
+/******/ 				};
+/******/ 			},
+/******/ 			4: function() {
+/******/ 				return {
+/******/ 		
+/******/ 				};
+/******/ 			},
+/******/ 		};
+/******/ 		
+/******/ 		var wasmModuleMap = {
+/******/ 			"183": [
+/******/ 				1
+/******/ 			],
+/******/ 			"702": [
+/******/ 				1,
+/******/ 				3,
+/******/ 				4
+/******/ 			]
+/******/ 		};
+/******/ 		
+/******/ 		// object with all WebAssembly.instance exports
+/******/ 		__webpack_require__.w = {};
+/******/ 		
+/******/ 		// Fetch + compile chunk loading for webassembly
+/******/ 		__webpack_require__.f.wasm = function(chunkId, promises) {
+/******/ 		
+/******/ 			var wasmModules = wasmModuleMap[chunkId] || [];
+/******/ 		
+/******/ 			wasmModules.forEach(function(wasmModuleId) {
+/******/ 				var installedWasmModuleData = installedWasmModules[wasmModuleId];
+/******/ 		
+/******/ 				// a Promise means "currently loading" or "already loaded".
+/******/ 				if(installedWasmModuleData)
+/******/ 					promises.push(installedWasmModuleData);
+/******/ 				else {
+/******/ 					var importObject = wasmImportObjects[wasmModuleId]();
+/******/ 					var req = fetch(__webpack_require__.p + "" + {"1":"30aba380c690e17b4bf0","3":"a6532f8707795812a6b0","4":"c0de8ff404b59fb40223"}[wasmModuleId] + ".wasm");
+/******/ 					var promise;
+/******/ 					if(importObject instanceof Promise && typeof WebAssembly.compileStreaming === 'function') {
+/******/ 						promise = Promise.all([WebAssembly.compileStreaming(req), importObject]).then(function(items) {
+/******/ 							return WebAssembly.instantiate(items[0], items[1]);
+/******/ 						});
+/******/ 					} else if(typeof WebAssembly.instantiateStreaming === 'function') {
+/******/ 						promise = WebAssembly.instantiateStreaming(req, importObject);
+/******/ 					} else {
+/******/ 						var bytesPromise = req.then(function(x) { return x.arrayBuffer(); });
+/******/ 						promise = bytesPromise.then(function(bytes) {
+/******/ 							return WebAssembly.instantiate(bytes, importObject);
+/******/ 						});
+/******/ 					}
+/******/ 					promises.push(installedWasmModules[wasmModuleId] = promise.then(function(res) {
+/******/ 						return __webpack_require__.w[wasmModuleId] = (res.instance || res).exports;
+/******/ 					}));
+/******/ 				}
+/******/ 			});
+/******/ 		};
+/******/ 	}();
+/******/ 	
+/******/ }
+);
+```
+
+</details>
+
+
+# dist/183.output.js
 
 ``` javascript
-(window["webpackJsonp"] = window["webpackJsonp"] || []).push([[1],[
+(window["webpackJsonp"] = window["webpackJsonp"] || []).push([[183],[
 /* 0 */,
 /* 1 */
 /*!******************!*\
   !*** ./add.wasm ***!
   \******************/
 /*! exports provided: add */
+/*! runtime requirements: module, __webpack_require__.w, __webpack_exports__, __webpack_require__ */
 /***/ (function(module, exports, __webpack_require__) {
 
 "use strict";
@@ -388,21 +423,21 @@
 // exec wasm module
 wasmExports["__webpack_init__"]()
 
-<<<<<<< HEAD
 /***/ })
 ]]);
 ```
 
-# dist/2.output.js
+# dist/702.output.js
 
 ``` javascript
-(window["webpackJsonp"] = window["webpackJsonp"] || []).push([[2],[
+(window["webpackJsonp"] = window["webpackJsonp"] || []).push([[702],[
 /* 0 */,
 /* 1 */
 /*!******************!*\
   !*** ./add.wasm ***!
   \******************/
 /*! exports provided: add */
+/*! runtime requirements: module, __webpack_require__.w, __webpack_exports__, __webpack_require__ */
 /***/ (function(module, exports, __webpack_require__) {
 
 "use strict";
@@ -417,15 +452,14 @@
 // exec wasm module
 wasmExports["__webpack_init__"]()
 
-=======
->>>>>>> e871eeb1
 /***/ }),
 /* 2 */
 /*!*****************!*\
   !*** ./math.js ***!
   \*****************/
 /*! exports provided: add, factorial, fibonacci, factorialJavascript, fibonacciJavascript */
-/***/ (function(module, __webpack_exports__, __webpack_require__) {
+/*! runtime requirements: __webpack_require__.r, __webpack_exports__, __webpack_require__, __webpack_require__.d */
+/***/ (function(__unusedmodule, __webpack_exports__, __webpack_require__) {
 
 "use strict";
 __webpack_require__.r(__webpack_exports__);
@@ -460,6 +494,7 @@
   !*** ./factorial.wasm ***!
   \************************/
 /*! exports provided: factorial */
+/*! runtime requirements: module, __webpack_require__.w, __webpack_exports__, __webpack_require__ */
 /***/ (function(module, exports, __webpack_require__) {
 
 "use strict";
@@ -480,6 +515,7 @@
   !*** ./fibonacci.wasm ***!
   \************************/
 /*! exports provided: fibonacci */
+/*! runtime requirements: module, __webpack_require__.w, __webpack_exports__, __webpack_require__ */
 /***/ (function(module, exports, __webpack_require__) {
 
 "use strict";
@@ -498,184 +534,102 @@
 ]]);
 ```
 
-# dist/2.output.js
-
-``` javascript
-(window["webpackJsonp"] = window["webpackJsonp"] || []).push([[2],[
-/* 0 */,
-/* 1 */
-/*!******************!*\
-  !*** ./add.wasm ***!
-  \******************/
-/*! exports provided: add */
-/***/ (function(module, exports, __webpack_require__) {
-
-"use strict";
-// Instantiate WebAssembly module
-var wasmExports = __webpack_require__.w[module.i];
-__webpack_require__.r(exports);
-// export exports from WebAssembly module
-for(var name in wasmExports) if(name != "__webpack_init__") exports[name] = wasmExports[name];
-// exec imports from WebAssembly module (for esm order)
-
-
-// exec wasm module
-wasmExports["__webpack_init__"]()
-
-/***/ })
-]]);
-```
-
 # Info
 
 ## Unoptimized
 
 ```
 Hash: 0a1b2c3d4e5f6a7b8c9d
-<<<<<<< HEAD
 Version: webpack 5.0.0-next
-                    Asset          Size  Chunks             Chunk Names
-              1.output.js     605 bytes       1  [emitted]  
-              2.output.js      3.29 KiB       2  [emitted]  
-3580ad47c1ba500584ea.wasm  unknown size       2  [emitted]  
-baf012e37fe9b85e815a.wasm  unknown size       2  [emitted]  
-c50d6212832abfc3ae1e.wasm  unknown size    1, 2  [emitted]  
-                output.js      11.3 KiB       0  [emitted]  main
-=======
-Version: webpack 4.28.0
-                    Asset          Size  Chunks             Chunk Names
-              1.output.js      3.37 KiB       1  [emitted]  
-              2.output.js     636 bytes       2  [emitted]  
-3580ad47c1ba500584ea.wasm  unknown size       1  [emitted]  
-baf012e37fe9b85e815a.wasm  unknown size       1  [emitted]  
-c50d6212832abfc3ae1e.wasm  unknown size    1, 2  [emitted]  
-                output.js      11.2 KiB       0  [emitted]  main
->>>>>>> e871eeb1
+                    Asset       Size        Chunks             Chunk Names
+            183.output.js  708 bytes         {183}  [emitted]
+30aba380c690e17b4bf0.wasm   67 bytes  {183}, {702}  [emitted]
+            702.output.js    3.7 KiB         {702}  [emitted]
+a6532f8707795812a6b0.wasm   88 bytes         {702}  [emitted]
+c0de8ff404b59fb40223.wasm   93 bytes         {702}  [emitted]
+                output.js   11.6 KiB         {404}  [emitted]  main
 Entrypoint main = output.js
-chunk    {0} output.js (main) 788 bytes >{1}< >{2}< [entry] [rendered]
-    > .\example.js main
-<<<<<<< HEAD
- [0] ./example.js 788 bytes {0} [built]
-     [used exports unknown]
-     entry .\example.js  main
-chunk    {1} 1.output.js, c50d6212832abfc3ae1e.wasm 41 bytes <{0}> [rendered]
+chunk {183} 183.output.js, 30aba380c690e17b4bf0.wasm 100 bytes (javascript) 41 bytes (webassembly) <{404}> [rendered]
     > ./add.wasm [0] ./example.js 1:0-20
- [1] ./add.wasm 41 bytes {1} {2} [built]
+ [1] ./add.wasm 100 bytes (javascript) 41 bytes (webassembly) {183} {702} [built]
      [exports: add]
      [used exports unknown]
      import() ./add.wasm [0] ./example.js 1:0-20
      harmony side effect evaluation ./add.wasm [2] ./math.js 1:0-33
      harmony export imported specifier ./add.wasm [2] ./math.js 5:0-37
-chunk    {2} 2.output.js, c50d6212832abfc3ae1e.wasm, 3580ad47c1ba500584ea.wasm, baf012e37fe9b85e815a.wasm 585 bytes <{0}> [rendered]
-=======
- [0] ./example.js 762 bytes {0} [built]
-     single entry .\example.js  main
-chunk    {1} 1.output.js, c50d6212832abfc3ae1e.wasm, 3580ad47c1ba500584ea.wasm, baf012e37fe9b85e815a.wasm 570 bytes <{0}> [rendered]
->>>>>>> e871eeb1
+chunk {404} output.js (main) 762 bytes (javascript) 5.96 KiB (runtime) >{183}< >{702}< [entry] [rendered]
+    > .\example.js main
+ [0] ./example.js 762 bytes {404} [built]
+     [used exports unknown]
+     entry .\example.js main
+     + 7 hidden chunk modules
+chunk {702} 702.output.js, 30aba380c690e17b4bf0.wasm, a6532f8707795812a6b0.wasm, c0de8ff404b59fb40223.wasm 700 bytes (javascript) 170 bytes (webassembly) <{404}> [rendered]
     > ./math [0] ./example.js 3:1-17
- [1] ./add.wasm 41 bytes {1} {2} [built]
+ [1] ./add.wasm 100 bytes (javascript) 41 bytes (webassembly) {183} {702} [built]
      [exports: add]
      [used exports unknown]
      import() ./add.wasm [0] ./example.js 1:0-20
      harmony side effect evaluation ./add.wasm [2] ./math.js 1:0-33
      harmony export imported specifier ./add.wasm [2] ./math.js 5:0-37
-<<<<<<< HEAD
- [2] ./math.js 415 bytes {2} [built]
-=======
- [2] ./math.js 400 bytes {1} [built]
->>>>>>> e871eeb1
+ [2] ./math.js 400 bytes {702} [built]
      [exports: add, factorial, fibonacci, factorialJavascript, fibonacciJavascript]
      [used exports unknown]
      import() ./math [0] ./example.js 3:1-17
- [3] ./factorial.wasm 62 bytes {1} [built]
+ [3] ./factorial.wasm 100 bytes (javascript) 62 bytes (webassembly) {702} [built]
      [exports: factorial]
      [used exports unknown]
      harmony side effect evaluation ./factorial.wasm [2] ./math.js 2:0-45
      harmony export imported specifier ./factorial.wasm [2] ./math.js 5:0-37
- [4] ./fibonacci.wasm 67 bytes {1} [built]
+ [4] ./fibonacci.wasm 100 bytes (javascript) 67 bytes (webassembly) {702} [built]
      [exports: fibonacci]
      [used exports unknown]
      harmony side effect evaluation ./fibonacci.wasm [2] ./math.js 3:0-45
      harmony export imported specifier ./fibonacci.wasm [2] ./math.js 5:0-37
-chunk    {2} 2.output.js, c50d6212832abfc3ae1e.wasm 41 bytes <{0}> [rendered]
-    > ./add.wasm [0] ./example.js 1:0-20
- [1] ./add.wasm 41 bytes {1} {2} [built]
-     [exports: add]
-     import() ./add.wasm [0] ./example.js 1:0-20
-     harmony side effect evaluation ./add.wasm [2] ./math.js 1:0-33
-     harmony export imported specifier ./add.wasm [2] ./math.js 5:0-37
 ```
 
 ## Production mode
 
 ```
 Hash: 0a1b2c3d4e5f6a7b8c9d
-<<<<<<< HEAD
 Version: webpack 5.0.0-next
-                    Asset          Size   Chunks             Chunk Names
-              1.output.js     184 bytes        1  [emitted]  
-1d67ba2dee85adffeb00.wasm  unknown size     2, 1  [emitted]  
-              2.output.js     674 bytes     2, 1  [emitted]  
-a36cec63b02caac8e61a.wasm  unknown size  1, 2, 1  [emitted]  
-ae1526306a934d43a9d9.wasm  unknown size     2, 1  [emitted]  
-                output.js      3.32 KiB        0  [emitted]  main
-=======
-Version: webpack 4.28.0
-                    Asset          Size   Chunks             Chunk Names
-0a12d714e570b7fd9d8b.wasm  unknown size     1, 2  [emitted]  
-              1.output.js     681 bytes     1, 2  [emitted]  
-              2.output.js     184 bytes        2  [emitted]  
-a04390412f9500b1d7ae.wasm  unknown size     1, 2  [emitted]  
-a36cec63b02caac8e61a.wasm  unknown size  1, 2, 2  [emitted]  
-                output.js      3.29 KiB        0  [emitted]  main
->>>>>>> e871eeb1
+                    Asset       Size        Chunks             Chunk Names
+            183.output.js  189 bytes         {183}  [emitted]
+517a0da5a1df44a00c72.wasm   70 bytes  {183}, {702}  [emitted]
+5c505fd3c48799e0340d.wasm   67 bytes  {183}, {702}  [emitted]
+            702.output.js  699 bytes  {183}, {702}  [emitted]
+b8cc0ef8f69c2d0eaeba.wasm   65 bytes  {183}, {702}  [emitted]
+                output.js   3.06 KiB         {404}  [emitted]  main
 Entrypoint main = output.js
-chunk    {0} output.js (main) 788 bytes >{1}< >{2}< [entry] [rendered]
+chunk {183} 183.output.js, 5c505fd3c48799e0340d.wasm 100 bytes (javascript) 41 bytes (webassembly) <{404}> [rendered]
+    > ./add.wasm [275] ./example.js 1:0-20
+ [183] ./add.wasm 100 bytes (javascript) 41 bytes (webassembly) {183} {702} [built]
+       [exports: add]
+       import() ./add.wasm [275] ./example.js 1:0-20
+       harmony side effect evaluation ./add.wasm [702] ./math.js 1:0-33
+       harmony export imported specifier ./add.wasm [702] ./math.js 5:0-37
+chunk {404} output.js (main) 762 bytes (javascript) 5.98 KiB (runtime) >{183}< >{702}< [entry] [rendered]
     > .\example.js main
-<<<<<<< HEAD
- [0] ./example.js 788 bytes {0} [built]
-     entry .\example.js  main
-chunk    {1} 1.output.js, a36cec63b02caac8e61a.wasm 41 bytes <{0}> [rendered]
-    > ./add.wasm [0] ./example.js 1:0-20
- [1] ./add.wasm 41 bytes {1} {2} [built]
-     [exports: add]
-     import() ./add.wasm [0] ./example.js 1:0-20
-     harmony side effect evaluation ./add.wasm [2] ./math.js 1:0-33
-     harmony export imported specifier ./add.wasm [2] ./math.js 5:0-37
-chunk    {2} 2.output.js, a36cec63b02caac8e61a.wasm, 1d67ba2dee85adffeb00.wasm, ae1526306a934d43a9d9.wasm 585 bytes <{0}> [rendered]
-=======
- [0] ./example.js 762 bytes {0} [built]
-     single entry .\example.js  main
-chunk    {1} 1.output.js, a36cec63b02caac8e61a.wasm, a04390412f9500b1d7ae.wasm, 0a12d714e570b7fd9d8b.wasm 570 bytes <{0}> [rendered]
->>>>>>> e871eeb1
-    > ./math [0] ./example.js 3:1-17
- [1] ./add.wasm 41 bytes {1} {2} [built]
-     [exports: add]
-     import() ./add.wasm [0] ./example.js 1:0-20
-     harmony side effect evaluation ./add.wasm [2] ./math.js 1:0-33
-     harmony export imported specifier ./add.wasm [2] ./math.js 5:0-37
-<<<<<<< HEAD
- [2] ./math.js 415 bytes {2} [built]
-=======
- [2] ./math.js 400 bytes {1} [built]
->>>>>>> e871eeb1
-     [exports: add, factorial, fibonacci, factorialJavascript, fibonacciJavascript]
-     import() ./math [0] ./example.js 3:1-17
- [3] ./factorial.wasm 62 bytes {1} [built]
-     [exports: factorial]
-     [all exports used]
-     harmony side effect evaluation ./factorial.wasm [2] ./math.js 2:0-45
-     harmony export imported specifier ./factorial.wasm [2] ./math.js 5:0-37
- [4] ./fibonacci.wasm 67 bytes {1} [built]
-     [exports: fibonacci]
-     [all exports used]
-     harmony side effect evaluation ./fibonacci.wasm [2] ./math.js 3:0-45
-     harmony export imported specifier ./fibonacci.wasm [2] ./math.js 5:0-37
-chunk    {2} 2.output.js, a36cec63b02caac8e61a.wasm 41 bytes <{0}> [rendered]
-    > ./add.wasm [0] ./example.js 1:0-20
- [1] ./add.wasm 41 bytes {1} {2} [built]
-     [exports: add]
-     import() ./add.wasm [0] ./example.js 1:0-20
-     harmony side effect evaluation ./add.wasm [2] ./math.js 1:0-33
-     harmony export imported specifier ./add.wasm [2] ./math.js 5:0-37
+ [275] ./example.js 762 bytes {404} [built]
+       entry .\example.js main
+     + 7 hidden chunk modules
+chunk {702} 702.output.js, 5c505fd3c48799e0340d.wasm, 517a0da5a1df44a00c72.wasm, b8cc0ef8f69c2d0eaeba.wasm 700 bytes (javascript) 170 bytes (webassembly) <{404}> [rendered]
+    > ./math [275] ./example.js 3:1-17
+ [183] ./add.wasm 100 bytes (javascript) 41 bytes (webassembly) {183} {702} [built]
+       [exports: add]
+       import() ./add.wasm [275] ./example.js 1:0-20
+       harmony side effect evaluation ./add.wasm [702] ./math.js 1:0-33
+       harmony export imported specifier ./add.wasm [702] ./math.js 5:0-37
+ [323] ./fibonacci.wasm 100 bytes (javascript) 67 bytes (webassembly) {702} [built]
+       [exports: fibonacci]
+       [all exports used]
+       harmony side effect evaluation ./fibonacci.wasm [702] ./math.js 3:0-45
+       harmony export imported specifier ./fibonacci.wasm [702] ./math.js 5:0-37
+ [702] ./math.js 400 bytes {702} [built]
+       [exports: add, factorial, fibonacci, factorialJavascript, fibonacciJavascript]
+       import() ./math [275] ./example.js 3:1-17
+ [707] ./factorial.wasm 100 bytes (javascript) 62 bytes (webassembly) {702} [built]
+       [exports: factorial]
+       [all exports used]
+       harmony side effect evaluation ./factorial.wasm [702] ./math.js 2:0-45
+       harmony export imported specifier ./factorial.wasm [702] ./math.js 5:0-37
 ```