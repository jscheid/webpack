--- conflicted
+++ resolved
@@ -64,12 +64,13 @@
 # dist/dll.js
 
 ``` javascript
-var dll_1e2cfb78cccc54ddd489 =
+var dll_fab903421b38e3c46fd9 =
 ```
 <details><summary><code>/******/ (function(modules) { /* webpackBootstrap */ })</code></summary>
 
 ``` js
-/******/ (function(modules) { // webpackBootstrap
+/******/ (function(modules, runtime) { // webpackBootstrap
+/******/ 	"use strict";
 /******/ 	// The module cache
 /******/ 	var installedModules = {};
 /******/
@@ -98,61 +99,12 @@
 /******/ 	}
 /******/
 /******/
-/******/ 	// expose the modules object (__webpack_modules__)
-/******/ 	__webpack_require__.m = modules;
-/******/
-/******/ 	// expose the module cache
-/******/ 	__webpack_require__.c = installedModules;
-/******/
-/******/ 	// define getter function for harmony exports
-/******/ 	__webpack_require__.d = function(exports, name, getter) {
-/******/ 		if(!__webpack_require__.o(exports, name)) {
-/******/ 			Object.defineProperty(exports, name, { enumerable: true, get: getter });
-/******/ 		}
-/******/ 	};
-/******/
-/******/ 	// define __esModule on exports
-/******/ 	__webpack_require__.r = function(exports) {
-/******/ 		if(typeof Symbol !== 'undefined' && Symbol.toStringTag) {
-/******/ 			Object.defineProperty(exports, Symbol.toStringTag, { value: 'Module' });
-/******/ 		}
-/******/ 		Object.defineProperty(exports, '__esModule', { value: true });
-/******/ 	};
-/******/
-/******/ 	// create a fake namespace object
-/******/ 	// mode & 1: value is a module id, require it
-/******/ 	// mode & 2: merge all properties of value into the ns
-/******/ 	// mode & 4: return value when already ns object
-/******/ 	// mode & 8|1: behave like require
-/******/ 	__webpack_require__.t = function(value, mode) {
-/******/ 		if(mode & 1) value = __webpack_require__(value);
-/******/ 		if(mode & 8) return value;
-/******/ 		if((mode & 4) && typeof value === 'object' && value && value.__esModule) return value;
-/******/ 		var ns = Object.create(null);
-/******/ 		__webpack_require__.r(ns);
-/******/ 		Object.defineProperty(ns, 'default', { enumerable: true, value: value });
-/******/ 		if(mode & 2 && typeof value != 'string') for(var key in value) __webpack_require__.d(ns, key, function(key) { return value[key]; }.bind(null, key));
-/******/ 		return ns;
-/******/ 	};
-/******/
-/******/ 	// getDefaultExport function for compatibility with non-harmony modules
-/******/ 	__webpack_require__.n = function(module) {
-/******/ 		var getter = module && module.__esModule ?
-/******/ 			function getDefault() { return module['default']; } :
-/******/ 			function getModuleExports() { return module; };
-/******/ 		__webpack_require__.d(getter, 'a', getter);
-/******/ 		return getter;
-/******/ 	};
-/******/
-/******/ 	// Object.prototype.hasOwnProperty.call
-/******/ 	__webpack_require__.o = function(object, property) { return Object.prototype.hasOwnProperty.call(object, property); };
-/******/
-/******/ 	// __webpack_public_path__
-/******/ 	__webpack_require__.p = "dist/";
-/******/
+/******/
+/******/ 	// initialize runtime
+/******/ 	runtime(__webpack_require__);
 /******/
 /******/ 	// Load entry module and return exports
-/******/ 	return __webpack_require__(__webpack_require__.s = 0);
+/******/ 	return __webpack_require__(0);
 /******/ })
 /************************************************************************/
 ```
@@ -166,8 +118,9 @@
   !*** dll dll ***!
   \***************/
 /*! no static exports found */
+/*! runtime requirements: __webpack_require__, module */
 /*! ModuleConcatenation bailout: Module is not an ECMAScript module */
-/***/ (function(module, exports, __webpack_require__) {
+/***/ (function(module, __unusedexports, __webpack_require__) {
 
 module.exports = __webpack_require__;
 
@@ -177,8 +130,9 @@
   !*** ./example.js + 2 modules ***!
   \********************************/
 /*! exports provided: a, b, c */
+/*! runtime requirements: __webpack_exports__, __webpack_require__.r, __webpack_require__.d, __webpack_require__.t, __webpack_require__.n, __webpack_require__ */
 /*! ModuleConcatenation bailout: Cannot concat with ./cjs.js (<- Module is not an ECMAScript module) */
-/***/ (function(module, __webpack_exports__, __webpack_require__) {
+/***/ (function(__unusedmodule, __webpack_exports__, __webpack_require__) {
 
 "use strict";
 
@@ -210,21 +164,88 @@
   !*** ./cjs.js ***!
   \****************/
 /*! no static exports found */
+/*! runtime requirements: __webpack_exports__ */
 /*! ModuleConcatenation bailout: Module is not an ECMAScript module */
-/***/ (function(module, exports) {
+/***/ (function(__unusedmodule, exports) {
 
 // module cjs (commonjs)
 exports.c = "c";
 
 
 /***/ })
-/******/ ]);
-```
+/******/ ],
+```
+
+<details><summary><code>function(__webpack_require__) { /* webpackRuntimeModules */ });</code></summary>
+
+``` js
+/******/ function(__webpack_require__) { // webpackRuntimeModules
+/******/ 	"use strict";
+/******/ 
+/******/ 	/* webpack/runtime/make namespace object */
+/******/ 	!function() {
+/******/ 		// define __esModule on exports
+/******/ 		__webpack_require__.r = function(exports) {
+/******/ 			if(typeof Symbol !== 'undefined' && Symbol.toStringTag) {
+/******/ 				Object.defineProperty(exports, Symbol.toStringTag, { value: 'Module' });
+/******/ 			}
+/******/ 			Object.defineProperty(exports, '__esModule', { value: true });
+/******/ 		};
+/******/ 	}();
+/******/ 	
+/******/ 	/* webpack/runtime/define property getter */
+/******/ 	!function() {
+/******/ 		// define getter function for harmony exports
+/******/ 		var hasOwnProperty = Object.prototype.hasOwnProperty;
+/******/ 		__webpack_require__.d = function(exports, name, getter) {
+/******/ 			if(!hasOwnProperty.call(exports, name)) {
+/******/ 				Object.defineProperty(exports, name, { enumerable: true, get: getter });
+/******/ 			}
+/******/ 		};
+/******/ 	}();
+/******/ 	
+/******/ 	/* webpack/runtime/create fake namespace object */
+/******/ 	!function() {
+/******/ 		// create a fake namespace object
+/******/ 		// mode & 1: value is a module id, require it
+/******/ 		// mode & 2: merge all properties of value into the ns
+/******/ 		// mode & 4: return value when already ns object
+/******/ 		// mode & 8|1: behave like require
+/******/ 		__webpack_require__.t = function(value, mode) {
+/******/ 			if(mode & 1) value = this(value);
+/******/ 			if(mode & 8) return value;
+/******/ 			if((mode & 4) && typeof value === 'object' && value && value.__esModule) return value;
+/******/ 			var ns = Object.create(null);
+/******/ 			__webpack_require__.r(ns);
+/******/ 			Object.defineProperty(ns, 'default', { enumerable: true, value: value });
+/******/ 			if(mode & 2 && typeof value != 'string') for(var key in value) __webpack_require__.d(ns, key, function(key) { return value[key]; }.bind(null, key));
+/******/ 			return ns;
+/******/ 		};
+/******/ 	}();
+/******/ 	
+/******/ 	/* webpack/runtime/compat get default export */
+/******/ 	!function() {
+/******/ 		// getDefaultExport function for compatibility with non-harmony modules
+/******/ 		__webpack_require__.n = function(module) {
+/******/ 			var getter = module && module.__esModule ?
+/******/ 				function getDefault() { return module['default']; } :
+/******/ 				function getModuleExports() { return module; };
+/******/ 			__webpack_require__.d(getter, 'a', getter);
+/******/ 			return getter;
+/******/ 		};
+/******/ 	}();
+/******/ 	
+/******/ }
+);
+```
+
+</details>
+
 
 # dist/dll-manifest.json
 
 ``` javascript
-{"name":"dll_1e2cfb78cccc54ddd489","content":{"./example.js":{"id":1,"buildMeta":{"exportsType":"namespace","providedExports":["a","b","c"]}}}}
+{"name":"dll_fab903421b38e3c46fd9","content":{"./example.js":{"id":1,"buildMeta":{"exportsType":"namespace","providedExports":["a","b","c"]}}}}
 ```
 
 # Info
@@ -233,77 +254,44 @@
 
 ```
 Hash: 0a1b2c3d4e5f6a7b8c9d
-<<<<<<< HEAD
 Version: webpack 5.0.0-next
-=======
-Version: webpack 4.28.0
->>>>>>> e871eeb1
  Asset      Size  Chunks             Chunk Names
-dll.js  4.99 KiB       0  [emitted]  dll
+dll.js  5.45 KiB     {0}  [emitted]  dll
 Entrypoint dll = dll.js
-chunk    {0} dll.js (dll) 227 bytes [entry] [rendered]
+chunk {0} dll.js (dll) 216 bytes (javascript) 1.57 KiB (runtime) [entry] [rendered]
     > dll
  [0] dll dll 12 bytes {0} [built]
      [used exports unknown]
-     dll entry 
- [1] ./example.js + 2 modules 171 bytes {0} [built]
+     dll entry
+ [1] ./example.js + 2 modules 162 bytes {0} [built]
      [exports: a, b, c]
      [used exports unknown]
      entry ./example [0] dll dll dll[0]
-     | ./b.js 53 bytes [built]
-     |     [exports: b]
-     |     [used exports unknown]
-     |     harmony side effect evaluation ./b  ./a.js 3:0-20
-     |     harmony export imported specifier ./b  ./a.js 3:0-20
-     | ./a.js 56 bytes [built]
-     |     [exports: a, b]
-     |     [used exports unknown]
-     |     harmony side effect evaluation ./a  ./example.js 1:0-27
-     |     harmony export imported specifier ./a  ./example.js 1:0-27
-     |     harmony export imported specifier ./a  ./example.js 1:0-27
-     | ./example.js 57 bytes [built]
-     |     [exports: a, b, c]
-     |     [used exports unknown]
- [2] ./cjs.js 44 bytes {0} [built]
+ [2] ./cjs.js 42 bytes {0} [built]
      [used exports unknown]
      harmony side effect evaluation ./cjs [1] ./example.js + 2 modules 2:0-26
      harmony export imported specifier ./cjs [1] ./example.js + 2 modules 2:0-26
+     + 4 hidden chunk modules
 ```
 
 ## Production mode
 
 ```
 Hash: 0a1b2c3d4e5f6a7b8c9d
-<<<<<<< HEAD
 Version: webpack 5.0.0-next
-=======
-Version: webpack 4.28.0
->>>>>>> e871eeb1
  Asset      Size  Chunks             Chunk Names
-dll.js  1.15 KiB       0  [emitted]  dll
+dll.js  1.15 KiB   {144}  [emitted]  dll
 Entrypoint dll = dll.js
-chunk    {0} dll.js (dll) 227 bytes [entry] [rendered]
+chunk {144} dll.js (dll) 216 bytes (javascript) 1.57 KiB (runtime) [entry] [rendered]
     > dll
- [0] ./cjs.js 44 bytes {0} [built]
-     [only some exports used: c]
-     harmony side effect evaluation ./cjs [2] ./example.js + 2 modules 2:0-26
-     harmony export imported specifier ./cjs [2] ./example.js + 2 modules 2:0-26
- [1] dll dll 12 bytes {0} [built]
-     dll entry 
- [2] ./example.js + 2 modules 171 bytes {0} [built]
-     [exports: a, b, c]
-     entry ./example [1] dll dll dll[0]
-     | ./b.js 53 bytes [built]
-     |     [exports: b]
-     |     [all exports used]
-     |     harmony side effect evaluation ./b  ./a.js 3:0-20
-     |     harmony export imported specifier ./b  ./a.js 3:0-20
-     | ./a.js 56 bytes [built]
-     |     [exports: a, b]
-     |     [all exports used]
-     |     harmony side effect evaluation ./a  ./example.js 1:0-27
-     |     harmony export imported specifier ./a  ./example.js 1:0-27
-     |     harmony export imported specifier ./a  ./example.js 1:0-27
-     | ./example.js 57 bytes [built]
-     |     [exports: a, b, c]
+ [348] ./example.js + 2 modules 162 bytes {144} [built]
+       [exports: a, b, c]
+       entry ./example [980] dll dll dll[0]
+ [480] ./cjs.js 42 bytes {144} [built]
+       [only some exports used: c]
+       harmony side effect evaluation ./cjs [348] ./example.js + 2 modules 2:0-26
+       harmony export imported specifier ./cjs [348] ./example.js + 2 modules 2:0-26
+ [980] dll dll 12 bytes {144} [built]
+       dll entry
+     + 4 hidden chunk modules
 ```