This example shows automatically created async commons chunks.

The example entry references two chunks:

* entry chunk
  * async require -> chunk X
  * async require -> chunk Y
* chunk X
  * module `a`
  * module `b`
  * module `c`
* chunk Y
  * module `a`
  * module `b`
  * module `d`

These chunks share modules `a` and `b`. The optimization extract these into chunk Z:

Note: Actually the optimization compare size of chunk Z to some minimum value, but this is disabled from this example. In pratice there is no configuration needed for this.

* entry chunk
  * async require -> chunk X & Z
  * async require -> chunk Y & Z
* chunk X
  * module `c`
* chunk Y
  * module `d`
* chunk Z
  * module `a`
  * module `b`

Pretty useful for a router in a SPA.


# example.js

``` javascript
// a chunks with a, b, c
require(["./a", "./b", "./c"]);

// a chunk with a, b, d
require.ensure(["./a"], function(require) {
	require("./b");
	require("./d");
});
```

# dist/output.js

<details><summary><code>/******/ (function(modules) { /* webpackBootstrap */ })</code></summary>

``` javascript
/******/ (function(modules) { // webpackBootstrap
/******/ 	// install a JSONP callback for chunk loading
/******/ 	function webpackJsonpCallback(data) {
/******/ 		var chunkIds = data[0];
/******/ 		var moreModules = data[1]
/******/
/******/ 		// add "moreModules" to the modules object,
/******/ 		// then flag all "chunkIds" as loaded and fire callback
/******/ 		var moduleId, chunkId, i = 0, resolves = [];
/******/ 		for(;i < chunkIds.length; i++) {
/******/ 			chunkId = chunkIds[i];
/******/ 			if(installedChunks[chunkId]) {
/******/ 				resolves.push(installedChunks[chunkId][0]);
/******/ 			}
/******/ 			installedChunks[chunkId] = 0;
/******/ 		}
/******/ 		for(moduleId in moreModules) {
/******/ 			if(Object.prototype.hasOwnProperty.call(moreModules, moduleId)) {
/******/ 				modules[moduleId] = moreModules[moduleId];
/******/ 			}
/******/ 		}
/******/ 		if(parentJsonpFunction) parentJsonpFunction(data);
/******/ 		while(resolves.length) {
/******/ 			resolves.shift()();
/******/ 		}
/******/
/******/ 	};
/******/
/******/
/******/ 	// The module cache
/******/ 	var installedModules = {};
/******/
/******/ 	// object to store loaded and loading chunks
/******/ 	var installedChunks = {
/******/ 		3: 0
/******/ 	};
/******/
/******/
/******/
/******/ 	// The require function
/******/ 	function __webpack_require__(moduleId) {
/******/
/******/ 		// Check if module is in cache
/******/ 		if(installedModules[moduleId]) {
/******/ 			return installedModules[moduleId].exports;
/******/ 		}
/******/ 		// Create a new module (and put it into the cache)
/******/ 		var module = installedModules[moduleId] = {
/******/ 			i: moduleId,
/******/ 			l: false,
/******/ 			exports: {}
/******/ 		};
/******/
/******/ 		// Execute the module function
/******/ 		modules[moduleId].call(module.exports, module, module.exports, __webpack_require__);
/******/
/******/ 		// Flag the module as loaded
/******/ 		module.l = true;
/******/
/******/ 		// Return the exports of the module
/******/ 		return module.exports;
/******/ 	}
/******/
/******/ 	// This file contains only the entry chunk.
/******/ 	// The chunk loading function for additional chunks
/******/ 	__webpack_require__.e = function requireEnsure(chunkId) {
/******/ 		var promises = [];
/******/
/******/
/******/ 		// JSONP chunk loading for javascript
/******/
/******/ 		var installedChunkData = installedChunks[chunkId];
/******/ 		if(installedChunkData !== 0) { // 0 means "already installed".
/******/
/******/ 			// a Promise means "currently loading".
/******/ 			if(installedChunkData) {
/******/ 				promises.push(installedChunkData[2]);
/******/ 			} else {
/******/ 				// setup Promise in chunk cache
/******/ 				var promise = new Promise(function(resolve, reject) {
/******/ 					installedChunkData = installedChunks[chunkId] = [resolve, reject];
/******/ 				});
/******/ 				promises.push(installedChunkData[2] = promise);
/******/
/******/ 				// start chunk loading
/******/ 				var head = document.getElementsByTagName('head')[0];
/******/ 				var script = document.createElement('script');
/******/
<<<<<<< HEAD
/******/ 				script.charset = 'utf-8';
/******/ 				script.timeout = 120000;
=======
/******/ 		// start chunk loading
/******/ 		var head = document.getElementsByTagName('head')[0];
/******/ 		var script = document.createElement('script');
/******/ 		script.type = "text/javascript";
/******/ 		script.charset = 'utf-8';
/******/ 		script.async = true;
/******/ 		script.timeout = 120000;
>>>>>>> f0105466
/******/
/******/ 				if (__webpack_require__.nc) {
/******/ 					script.setAttribute("nonce", __webpack_require__.nc);
/******/ 				}
/******/ 				script.src = __webpack_require__.p + "" + chunkId + ".output.js";
/******/ 				var timeout = setTimeout(function(){
/******/ 					onScriptComplete({ type: 'timeout', target: script });
/******/ 				}, 120000);
/******/ 				script.onerror = script.onload = onScriptComplete;
/******/ 				function onScriptComplete(event) {
/******/ 					// avoid mem leaks in IE.
/******/ 					script.onerror = script.onload = null;
/******/ 					clearTimeout(timeout);
/******/ 					var chunk = installedChunks[chunkId];
/******/ 					if(chunk !== 0) {
/******/ 						if(chunk) {
/******/ 							var errorType = event && (event.type === 'load' ? 'missing' : event.type);
/******/ 							var realSrc = event && event.target && event.target.src;
/******/ 							var error = new Error('Loading chunk ' + chunkId + ' failed.\n(' + errorType + ': ' + realSrc + ')');
/******/ 							error.type = errorType;
/******/ 							error.request = realSrc;
/******/ 							chunk[1](error);
/******/ 						}
/******/ 						installedChunks[chunkId] = undefined;
/******/ 					}
/******/ 				};
/******/ 				head.appendChild(script);
/******/ 			}
/******/ 		}
/******/ 		return Promise.all(promises);
/******/ 	};
/******/
/******/ 	// expose the modules object (__webpack_modules__)
/******/ 	__webpack_require__.m = modules;
/******/
/******/ 	// expose the module cache
/******/ 	__webpack_require__.c = installedModules;
/******/
/******/ 	// define getter function for harmony exports
/******/ 	__webpack_require__.d = function(exports, name, getter) {
/******/ 		if(!__webpack_require__.o(exports, name)) {
/******/ 			Object.defineProperty(exports, name, {
/******/ 				configurable: false,
/******/ 				enumerable: true,
/******/ 				get: getter
/******/ 			});
/******/ 		}
/******/ 	};
/******/
/******/ 	// define __esModule on exports
/******/ 	__webpack_require__.r = function(exports) {
/******/ 		Object.defineProperty(exports, '__esModule', { value: true });
/******/ 	};
/******/
/******/ 	// getDefaultExport function for compatibility with non-harmony modules
/******/ 	__webpack_require__.n = function(module) {
/******/ 		var getter = module && module.__esModule ?
/******/ 			function getDefault() { return module['default']; } :
/******/ 			function getModuleExports() { return module; };
/******/ 		__webpack_require__.d(getter, 'a', getter);
/******/ 		return getter;
/******/ 	};
/******/
/******/ 	// Object.prototype.hasOwnProperty.call
/******/ 	__webpack_require__.o = function(object, property) { return Object.prototype.hasOwnProperty.call(object, property); };
/******/
/******/ 	// __webpack_public_path__
/******/ 	__webpack_require__.p = "dist/";
/******/
/******/ 	// on error function for async loading
/******/ 	__webpack_require__.oe = function(err) { console.error(err); throw err; };
/******/
/******/ 	var jsonpArray = window["webpackJsonp"] = window["webpackJsonp"] || [];
/******/ 	var oldJsonpFunction = jsonpArray.push.bind(jsonpArray);
/******/ 	jsonpArray.push = webpackJsonpCallback;
/******/ 	jsonpArray = jsonpArray.slice();
/******/ 	for(var i = 0; i < jsonpArray.length; i++) webpackJsonpCallback(jsonpArray[i]);
/******/ 	var parentJsonpFunction = oldJsonpFunction;
/******/
/******/
/******/ 	// Load entry module and return exports
/******/ 	return __webpack_require__(__webpack_require__.s = 2);
/******/ })
/************************************************************************/
```

</details>

``` javascript
/******/ ({

/***/ 2:
/*!********************!*\
  !*** ./example.js ***!
  \********************/
<<<<<<< HEAD
/*! no static exports found */
/***/ (function(module, exports, __webpack_require__) {

// a chunks with a, b, c
Promise.all(/*! AMD require */[__webpack_require__.e(0), __webpack_require__.e(2)]).then(function() {[__webpack_require__(/*! ./a */ 1), __webpack_require__(/*! ./b */ 0), __webpack_require__(/*! ./c */ 4)];}).catch(__webpack_require__.oe);
=======
/*! dynamic exports provided */
/*! all exports used */
/***/ (function(module, exports, __webpack_require__) {

// a chunks with a, b, c
Promise.all/* require */([__webpack_require__.e(0), __webpack_require__.e(2)]).then(function() { var __WEBPACK_AMD_REQUIRE_ARRAY__ = [__webpack_require__(/*! ./a */ 0), __webpack_require__(/*! ./b */ 1), __webpack_require__(/*! ./c */ 3)]; ((function(a, b, c) {}).apply(null, __WEBPACK_AMD_REQUIRE_ARRAY__));}).catch(__webpack_require__.oe);
>>>>>>> f0105466

// a chunk with a, b, d
Promise.all(/*! require.ensure */[__webpack_require__.e(0), __webpack_require__.e(1)]).then((function(require) {
	__webpack_require__(/*! ./b */ 0);
	__webpack_require__(/*! ./d */ 3);
}).bind(null, __webpack_require__)).catch(__webpack_require__.oe);


/***/ })

/******/ });
```

# dist/0.output.js

``` javascript
(window["webpackJsonp"] = window["webpackJsonp"] || []).push([[0],[
/* 0 */
/*!**************!*\
  !*** ./b.js ***!
  \**************/
<<<<<<< HEAD
/*! no static exports found */
=======
/*! dynamic exports provided */
/*! all exports used */
>>>>>>> f0105466
/***/ (function(module, exports) {

module.exports = "b";

/***/ }),
/* 1 */
/*!**************!*\
  !*** ./a.js ***!
  \**************/
<<<<<<< HEAD
/*! no static exports found */
=======
/*! dynamic exports provided */
/*! all exports used */
>>>>>>> f0105466
/***/ (function(module, exports) {

module.exports = "a";

/***/ })
]]);
```

# dist/1.output.js

``` javascript
(window["webpackJsonp"] = window["webpackJsonp"] || []).push([[1],{

/***/ 3:
/*!**************!*\
  !*** ./d.js ***!
  \**************/
<<<<<<< HEAD
/*! no static exports found */
=======
/*! dynamic exports provided */
/*! all exports used */
>>>>>>> f0105466
/***/ (function(module, exports) {

module.exports = "d";

/***/ })

}]);
```

# dist/2.output.js

``` javascript
(window["webpackJsonp"] = window["webpackJsonp"] || []).push([[2],{

/***/ 4:
/*!**************!*\
  !*** ./c.js ***!
  \**************/
<<<<<<< HEAD
/*! no static exports found */
=======
/*! dynamic exports provided */
/*! all exports used */
>>>>>>> f0105466
/***/ (function(module, exports) {

module.exports = "c";

/***/ })

}]);
```

# Info

## Unoptimized

```
<<<<<<< HEAD
Hash: 0a1b2c3d4e5f6a7b8c9d
Version: webpack next
      Asset       Size  Chunks             Chunk Names
0.output.js  405 bytes       0  [emitted]  
1.output.js  241 bytes       1  [emitted]  
2.output.js  241 bytes       2  [emitted]  
  output.js   7.32 KiB       3  [emitted]  main
=======
Hash: ca87dc9e54fc3309c0fd
Version: webpack 3.11.0
      Asset       Size  Chunks             Chunk Names
0.output.js  405 bytes       0  [emitted]  
1.output.js  216 bytes       1  [emitted]  
2.output.js  216 bytes       2  [emitted]  
  output.js    6.57 kB       3  [emitted]  main
>>>>>>> f0105466
Entrypoint main = output.js
chunk    {0} 0.output.js 42 bytes <{3}> ={1}= ={2}= [rendered] split chunk (cache group: default)
    > [2] ./example.js 5:0-8:2
    > ./a ./b ./c [2] ./example.js 2:0-30
    [0] ./b.js 21 bytes {0} [built]
        amd require ./b [2] ./example.js 2:0-30
        cjs require ./b [2] ./example.js 6:1-15
    [1] ./a.js 21 bytes {0} [built]
        amd require ./a [2] ./example.js 2:0-30
        require.ensure item ./a [2] ./example.js 5:0-8:2
chunk    {1} 1.output.js 21 bytes <{3}> ={0}= [rendered]
    > [2] ./example.js 5:0-8:2
    [3] ./d.js 21 bytes {1} [built]
        cjs require ./d [2] ./example.js 7:1-15
chunk    {2} 2.output.js 21 bytes <{3}> ={0}= [rendered]
    > ./a ./b ./c [2] ./example.js 2:0-30
    [4] ./c.js 21 bytes {2} [built]
        amd require ./c [2] ./example.js 2:0-30
chunk    {3} output.js (main) 172 bytes >{0}< >{1}< >{2}< [entry] [rendered]
    > .\example.js main
    [2] ./example.js 172 bytes {3} [built]
        single entry .\example.js  main
```

## Production mode

```
<<<<<<< HEAD
Hash: 0a1b2c3d4e5f6a7b8c9d
Version: webpack next
      Asset       Size  Chunks             Chunk Names
0.output.js  118 bytes       0  [emitted]  
1.output.js   91 bytes       1  [emitted]  
2.output.js   91 bytes       2  [emitted]  
  output.js   1.73 KiB       3  [emitted]  main
=======
Hash: ca87dc9e54fc3309c0fd
Version: webpack 3.11.0
      Asset      Size  Chunks             Chunk Names
0.output.js  78 bytes       0  [emitted]  
1.output.js  51 bytes       1  [emitted]  
2.output.js  51 bytes       2  [emitted]  
  output.js   1.54 kB       3  [emitted]  main
>>>>>>> f0105466
Entrypoint main = output.js
chunk    {0} 0.output.js 42 bytes <{3}> ={1}= ={2}= [rendered] split chunk (cache group: default)
    > [2] ./example.js 5:0-8:2
    > ./a ./b ./c [2] ./example.js 2:0-30
    [0] ./b.js 21 bytes {0} [built]
        amd require ./b [2] ./example.js 2:0-30
        cjs require ./b [2] ./example.js 6:1-15
    [1] ./a.js 21 bytes {0} [built]
        amd require ./a [2] ./example.js 2:0-30
        require.ensure item ./a [2] ./example.js 5:0-8:2
chunk    {1} 1.output.js 21 bytes <{3}> ={0}= [rendered]
    > [2] ./example.js 5:0-8:2
    [3] ./d.js 21 bytes {1} [built]
        cjs require ./d [2] ./example.js 7:1-15
chunk    {2} 2.output.js 21 bytes <{3}> ={0}= [rendered]
    > ./a ./b ./c [2] ./example.js 2:0-30
    [4] ./c.js 21 bytes {2} [built]
        amd require ./c [2] ./example.js 2:0-30
chunk    {3} output.js (main) 172 bytes >{0}< >{1}< >{2}< [entry] [rendered]
    > .\example.js main
    [2] ./example.js 172 bytes {3} [built]
        single entry .\example.js  main
```<|MERGE_RESOLUTION|>--- conflicted
+++ resolved
@@ -138,18 +138,8 @@
 /******/ 				var head = document.getElementsByTagName('head')[0];
 /******/ 				var script = document.createElement('script');
 /******/
-<<<<<<< HEAD
 /******/ 				script.charset = 'utf-8';
 /******/ 				script.timeout = 120000;
-=======
-/******/ 		// start chunk loading
-/******/ 		var head = document.getElementsByTagName('head')[0];
-/******/ 		var script = document.createElement('script');
-/******/ 		script.type = "text/javascript";
-/******/ 		script.charset = 'utf-8';
-/******/ 		script.async = true;
-/******/ 		script.timeout = 120000;
->>>>>>> f0105466
 /******/
 /******/ 				if (__webpack_require__.nc) {
 /******/ 					script.setAttribute("nonce", __webpack_require__.nc);
@@ -245,20 +235,11 @@
 /*!********************!*\
   !*** ./example.js ***!
   \********************/
-<<<<<<< HEAD
 /*! no static exports found */
 /***/ (function(module, exports, __webpack_require__) {
 
 // a chunks with a, b, c
 Promise.all(/*! AMD require */[__webpack_require__.e(0), __webpack_require__.e(2)]).then(function() {[__webpack_require__(/*! ./a */ 1), __webpack_require__(/*! ./b */ 0), __webpack_require__(/*! ./c */ 4)];}).catch(__webpack_require__.oe);
-=======
-/*! dynamic exports provided */
-/*! all exports used */
-/***/ (function(module, exports, __webpack_require__) {
-
-// a chunks with a, b, c
-Promise.all/* require */([__webpack_require__.e(0), __webpack_require__.e(2)]).then(function() { var __WEBPACK_AMD_REQUIRE_ARRAY__ = [__webpack_require__(/*! ./a */ 0), __webpack_require__(/*! ./b */ 1), __webpack_require__(/*! ./c */ 3)]; ((function(a, b, c) {}).apply(null, __WEBPACK_AMD_REQUIRE_ARRAY__));}).catch(__webpack_require__.oe);
->>>>>>> f0105466
 
 // a chunk with a, b, d
 Promise.all(/*! require.ensure */[__webpack_require__.e(0), __webpack_require__.e(1)]).then((function(require) {
@@ -280,12 +261,7 @@
 /*!**************!*\
   !*** ./b.js ***!
   \**************/
-<<<<<<< HEAD
-/*! no static exports found */
-=======
-/*! dynamic exports provided */
-/*! all exports used */
->>>>>>> f0105466
+/*! no static exports found */
 /***/ (function(module, exports) {
 
 module.exports = "b";
@@ -295,12 +271,7 @@
 /*!**************!*\
   !*** ./a.js ***!
   \**************/
-<<<<<<< HEAD
-/*! no static exports found */
-=======
-/*! dynamic exports provided */
-/*! all exports used */
->>>>>>> f0105466
+/*! no static exports found */
 /***/ (function(module, exports) {
 
 module.exports = "a";
@@ -318,12 +289,7 @@
 /*!**************!*\
   !*** ./d.js ***!
   \**************/
-<<<<<<< HEAD
-/*! no static exports found */
-=======
-/*! dynamic exports provided */
-/*! all exports used */
->>>>>>> f0105466
+/*! no static exports found */
 /***/ (function(module, exports) {
 
 module.exports = "d";
@@ -342,12 +308,7 @@
 /*!**************!*\
   !*** ./c.js ***!
   \**************/
-<<<<<<< HEAD
-/*! no static exports found */
-=======
-/*! dynamic exports provided */
-/*! all exports used */
->>>>>>> f0105466
+/*! no static exports found */
 /***/ (function(module, exports) {
 
 module.exports = "c";
@@ -362,23 +323,13 @@
 ## Unoptimized
 
 ```
-<<<<<<< HEAD
 Hash: 0a1b2c3d4e5f6a7b8c9d
-Version: webpack next
+Version: webpack 4.0.0-beta.1
       Asset       Size  Chunks             Chunk Names
 0.output.js  405 bytes       0  [emitted]  
 1.output.js  241 bytes       1  [emitted]  
 2.output.js  241 bytes       2  [emitted]  
-  output.js   7.32 KiB       3  [emitted]  main
-=======
-Hash: ca87dc9e54fc3309c0fd
-Version: webpack 3.11.0
-      Asset       Size  Chunks             Chunk Names
-0.output.js  405 bytes       0  [emitted]  
-1.output.js  216 bytes       1  [emitted]  
-2.output.js  216 bytes       2  [emitted]  
-  output.js    6.57 kB       3  [emitted]  main
->>>>>>> f0105466
+  output.js   7.31 KiB       3  [emitted]  main
 Entrypoint main = output.js
 chunk    {0} 0.output.js 42 bytes <{3}> ={1}= ={2}= [rendered] split chunk (cache group: default)
     > [2] ./example.js 5:0-8:2
@@ -397,32 +348,22 @@
     > ./a ./b ./c [2] ./example.js 2:0-30
     [4] ./c.js 21 bytes {2} [built]
         amd require ./c [2] ./example.js 2:0-30
-chunk    {3} output.js (main) 172 bytes >{0}< >{1}< >{2}< [entry] [rendered]
+chunk    {3} output.js (main) 164 bytes >{0}< >{1}< >{2}< [entry] [rendered]
     > .\example.js main
-    [2] ./example.js 172 bytes {3} [built]
+    [2] ./example.js 164 bytes {3} [built]
         single entry .\example.js  main
 ```
 
 ## Production mode
 
 ```
-<<<<<<< HEAD
 Hash: 0a1b2c3d4e5f6a7b8c9d
-Version: webpack next
+Version: webpack 4.0.0-beta.1
       Asset       Size  Chunks             Chunk Names
 0.output.js  118 bytes       0  [emitted]  
 1.output.js   91 bytes       1  [emitted]  
 2.output.js   91 bytes       2  [emitted]  
   output.js   1.73 KiB       3  [emitted]  main
-=======
-Hash: ca87dc9e54fc3309c0fd
-Version: webpack 3.11.0
-      Asset      Size  Chunks             Chunk Names
-0.output.js  78 bytes       0  [emitted]  
-1.output.js  51 bytes       1  [emitted]  
-2.output.js  51 bytes       2  [emitted]  
-  output.js   1.54 kB       3  [emitted]  main
->>>>>>> f0105466
 Entrypoint main = output.js
 chunk    {0} 0.output.js 42 bytes <{3}> ={1}= ={2}= [rendered] split chunk (cache group: default)
     > [2] ./example.js 5:0-8:2
@@ -441,8 +382,8 @@
     > ./a ./b ./c [2] ./example.js 2:0-30
     [4] ./c.js 21 bytes {2} [built]
         amd require ./c [2] ./example.js 2:0-30
-chunk    {3} output.js (main) 172 bytes >{0}< >{1}< >{2}< [entry] [rendered]
+chunk    {3} output.js (main) 164 bytes >{0}< >{1}< >{2}< [entry] [rendered]
     > .\example.js main
-    [2] ./example.js 172 bytes {3} [built]
+    [2] ./example.js 164 bytes {3} [built]
         single entry .\example.js  main
 ```