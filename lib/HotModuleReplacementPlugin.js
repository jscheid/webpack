--- conflicted
+++ resolved
@@ -337,16 +337,9 @@
 										hotUpdateChunk,
 										newRuntimeModules
 									);
-<<<<<<< HEAD
 									hotUpdateChunk.removedModules = removedModules;
 									const renderManifest = chunkTemplate.getRenderManifest({
 										chunk: hotUpdateChunk,
-=======
-									const {
-										path: filename,
-										info: assetInfo
-									} = compilation.getPathWithInfo(hotUpdateChunkFilename, {
->>>>>>> 9c6b3678
 										hash: records.hash,
 										fullHash: records.hash,
 										outputOptions: chunkTemplate.outputOptions,
@@ -356,30 +349,24 @@
 										moduleGraph: compilation.moduleGraph,
 										chunkGraph
 									});
-<<<<<<< HEAD
 									for (const entry of renderManifest) {
-										const filename = compilation.getPath(
+										const {
+											path: filename,
+											info: assetInfo
+										} = compilation.getPathWithInfo(
 											entry.filenameTemplate,
 											entry.pathOptions
 										);
 										const source = entry.render();
 										compilation.additionalChunkAssets.push(filename);
-										compilation.assets[filename] = source;
+										compilation.emitAsset(filename, source, {
+											hotModuleReplacement: true,
+											...assetInfo
+										});
 										currentChunk.files.add(filename);
 										compilation.hooks.chunkAsset.call(currentChunk, filename);
 									}
 									hotUpdateMainContent.c.push(chunkId);
-=======
-									compilation.additionalChunkAssets.push(filename);
-									compilation.emitAsset(
-										filename,
-										source,
-										Object.assign({ hotModuleReplacement: true }, assetInfo)
-									);
-									hotUpdateMainContent.c[chunkId] = true;
-									currentChunk.files.push(filename);
-									compilation.hooks.chunkAsset.call(currentChunk, filename);
->>>>>>> 9c6b3678
 								}
 							} else {
 								hotUpdateMainContent.r.push(chunkId);
@@ -395,11 +382,10 @@
 						} = compilation.getPathWithInfo(hotUpdateMainFilename, {
 							hash: records.hash
 						});
-						compilation.emitAsset(
-							filename,
-							source,
-							Object.assign({ hotModuleReplacement: true }, assetInfo)
-						);
+						compilation.emitAsset(filename, source, {
+							hotModuleReplacement: true,
+							...assetInfo
+						});
 					}
 				);
 
